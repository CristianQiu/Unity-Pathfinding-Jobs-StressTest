%YAML 1.1
%TAG !u! tag:unity3d.com,2011:
--- !u!29 &1
OcclusionCullingSettings:
  m_ObjectHideFlags: 0
  serializedVersion: 2
  m_OcclusionBakeSettings:
    smallestOccluder: 5
    smallestHole: 0.25
    backfaceThreshold: 100
  m_SceneGUID: 00000000000000000000000000000000
  m_OcclusionCullingData: {fileID: 0}
--- !u!104 &2
RenderSettings:
  m_ObjectHideFlags: 0
  serializedVersion: 9
  m_Fog: 0
  m_FogColor: {r: 0.5, g: 0.5, b: 0.5, a: 1}
  m_FogMode: 3
  m_FogDensity: 0.01
  m_LinearFogStart: 0
  m_LinearFogEnd: 300
  m_AmbientSkyColor: {r: 0.212, g: 0.227, b: 0.259, a: 1}
  m_AmbientEquatorColor: {r: 0.114, g: 0.125, b: 0.133, a: 1}
  m_AmbientGroundColor: {r: 0.047, g: 0.043, b: 0.035, a: 1}
  m_AmbientIntensity: 1
  m_AmbientMode: 0
  m_SubtractiveShadowColor: {r: 0.42, g: 0.478, b: 0.627, a: 1}
  m_SkyboxMaterial: {fileID: 10304, guid: 0000000000000000f000000000000000, type: 0}
  m_HaloStrength: 0.5
  m_FlareStrength: 1
  m_FlareFadeSpeed: 3
  m_HaloTexture: {fileID: 0}
  m_SpotCookie: {fileID: 10001, guid: 0000000000000000e000000000000000, type: 0}
  m_DefaultReflectionMode: 0
  m_DefaultReflectionResolution: 128
  m_ReflectionBounces: 5
  m_ReflectionIntensity: 1
  m_CustomReflection: {fileID: 0}
  m_Sun: {fileID: 735433323}
  m_IndirectSpecularColor: {r: 0.18028378, g: 0.22571412, b: 0.30692285, a: 1}
  m_UseRadianceAmbientProbe: 0
--- !u!157 &3
LightmapSettings:
  m_ObjectHideFlags: 0
  serializedVersion: 11
  m_GIWorkflowMode: 1
  m_GISettings:
    serializedVersion: 2
    m_BounceScale: 1
    m_IndirectOutputScale: 1
    m_AlbedoBoost: 1
    m_EnvironmentLightingMode: 0
    m_EnableBakedLightmaps: 0
    m_EnableRealtimeLightmaps: 0
  m_LightmapEditorSettings:
    serializedVersion: 12
    m_Resolution: 2
    m_BakeResolution: 20
    m_AtlasSize: 1024
    m_AO: 1
    m_AOMaxDistance: 1
    m_CompAOExponent: 1
    m_CompAOExponentDirect: 0
    m_ExtractAmbientOcclusion: 0
    m_Padding: 2
    m_LightmapParameters: {fileID: 15200, guid: 0000000000000000f000000000000000,
      type: 0}
    m_LightmapsBakeMode: 1
    m_TextureCompression: 0
    m_FinalGather: 0
    m_FinalGatherFiltering: 1
    m_FinalGatherRayCount: 256
    m_ReflectionCompression: 2
    m_MixedBakeMode: 1
    m_BakeBackend: 2
    m_PVRSampling: 1
    m_PVRDirectSampleCount: 8
    m_PVRSampleCount: 128
    m_PVRBounces: 4
    m_PVREnvironmentSampleCount: 128
    m_PVREnvironmentReferencePointCount: 2048
    m_PVRFilteringMode: 2
    m_PVRDenoiserTypeDirect: 1
    m_PVRDenoiserTypeIndirect: 1
    m_PVRDenoiserTypeAO: 1
    m_PVRFilterTypeDirect: 0
    m_PVRFilterTypeIndirect: 0
    m_PVRFilterTypeAO: 0
    m_PVREnvironmentMIS: 1
    m_PVRCulling: 1
    m_PVRFilteringGaussRadiusDirect: 1
    m_PVRFilteringGaussRadiusIndirect: 5
    m_PVRFilteringGaussRadiusAO: 2
    m_PVRFilteringAtrousPositionSigmaDirect: 0.5
    m_PVRFilteringAtrousPositionSigmaIndirect: 2
    m_PVRFilteringAtrousPositionSigmaAO: 1
    m_ExportTrainingData: 0
    m_TrainingDataDestination: TrainingData
    m_LightProbeSampleCountMultiplier: 4
  m_LightingDataAsset: {fileID: 112000000, guid: e44b3ab72ab6ba740b3f946185b43440,
    type: 2}
  m_UseShadowmask: 0
--- !u!196 &4
NavMeshSettings:
  serializedVersion: 2
  m_ObjectHideFlags: 0
  m_BuildSettings:
    serializedVersion: 2
    agentTypeID: 0
    agentRadius: 0.5
    agentHeight: 2
    agentSlope: 45
    agentClimb: 0.4
    ledgeDropHeight: 0
    maxJumpAcrossDistance: 0
    minRegionArea: 2
    manualCellSize: 0
    cellSize: 0.16666667
    manualTileSize: 0
    tileSize: 256
    accuratePlacement: 0
    debug:
      m_Flags: 0
  m_NavMeshData: {fileID: 0}
--- !u!1 &4336255
GameObject:
  m_ObjectHideFlags: 0
  m_CorrespondingSourceObject: {fileID: 0}
  m_PrefabInstance: {fileID: 0}
  m_PrefabAsset: {fileID: 0}
  serializedVersion: 6
  m_Component:
  - component: {fileID: 4336256}
  m_Layer: 0
  m_Name: ObstacleGroup (4)
  m_TagString: Untagged
  m_Icon: {fileID: 0}
  m_NavMeshLayer: 0
  m_StaticEditorFlags: 22
  m_IsActive: 1
--- !u!4 &4336256
Transform:
  m_ObjectHideFlags: 0
  m_CorrespondingSourceObject: {fileID: 0}
  m_PrefabInstance: {fileID: 0}
  m_PrefabAsset: {fileID: 0}
  m_GameObject: {fileID: 4336255}
  m_LocalRotation: {x: -0, y: 0.7071068, z: -0, w: -0.7071068}
  m_LocalPosition: {x: -35.5, y: 0, z: 19}
  m_LocalScale: {x: 1, y: 1, z: 1}
  m_Children:
  - {fileID: 1825011417}
  - {fileID: 617329822}
  - {fileID: 105243168}
  m_Father: {fileID: 964567400}
  m_RootOrder: 4
  m_LocalEulerAnglesHint: {x: 0, y: 270, z: 0}
--- !u!1 &4654063
GameObject:
  m_ObjectHideFlags: 0
  m_CorrespondingSourceObject: {fileID: 0}
  m_PrefabInstance: {fileID: 0}
  m_PrefabAsset: {fileID: 0}
  serializedVersion: 6
  m_Component:
  - component: {fileID: 4654064}
  - component: {fileID: 4654067}
  - component: {fileID: 4654066}
  - component: {fileID: 4654065}
  m_Layer: 9
  m_Name: Obstacle (1)
  m_TagString: Untagged
  m_Icon: {fileID: 0}
  m_NavMeshLayer: 0
  m_StaticEditorFlags: 22
  m_IsActive: 1
--- !u!4 &4654064
Transform:
  m_ObjectHideFlags: 0
  m_CorrespondingSourceObject: {fileID: 0}
  m_PrefabInstance: {fileID: 0}
  m_PrefabAsset: {fileID: 0}
  m_GameObject: {fileID: 4654063}
  m_LocalRotation: {x: -0, y: -0, z: -0, w: 1}
  m_LocalPosition: {x: -27.5, y: 0.5, z: -30}
  m_LocalScale: {x: 2.9, y: 1, z: 4.9}
  m_Children: []
  m_Father: {fileID: 1437702411}
  m_RootOrder: 1
  m_LocalEulerAnglesHint: {x: 0, y: 0, z: 0}
--- !u!65 &4654065
BoxCollider:
  m_ObjectHideFlags: 0
  m_CorrespondingSourceObject: {fileID: 0}
  m_PrefabInstance: {fileID: 0}
  m_PrefabAsset: {fileID: 0}
  m_GameObject: {fileID: 4654063}
  m_Material: {fileID: 0}
  m_IsTrigger: 0
  m_Enabled: 1
  serializedVersion: 2
  m_Size: {x: 1, y: 1, z: 1}
  m_Center: {x: 0, y: 0, z: 0}
--- !u!23 &4654066
MeshRenderer:
  m_ObjectHideFlags: 0
  m_CorrespondingSourceObject: {fileID: 0}
  m_PrefabInstance: {fileID: 0}
  m_PrefabAsset: {fileID: 0}
  m_GameObject: {fileID: 4654063}
  m_Enabled: 1
  m_CastShadows: 1
  m_ReceiveShadows: 1
  m_DynamicOccludee: 1
  m_MotionVectors: 1
  m_LightProbeUsage: 1
  m_ReflectionProbeUsage: 1
  m_RayTracingMode: 2
  m_RenderingLayerMask: 1
  m_RendererPriority: 0
  m_Materials:
  - {fileID: 2100000, guid: 31321ba15b8f8eb4c954353edc038b1d, type: 2}
  m_StaticBatchInfo:
    firstSubMesh: 0
    subMeshCount: 0
  m_StaticBatchRoot: {fileID: 0}
  m_ProbeAnchor: {fileID: 0}
  m_LightProbeVolumeOverride: {fileID: 0}
  m_ScaleInLightmap: 1
  m_ReceiveGI: 1
  m_PreserveUVs: 0
  m_IgnoreNormalsForChartDetection: 0
  m_ImportantGI: 0
  m_StitchLightmapSeams: 1
  m_SelectedEditorRenderState: 3
  m_MinimumChartSize: 4
  m_AutoUVMaxDistance: 0.5
  m_AutoUVMaxAngle: 89
  m_LightmapParameters: {fileID: 0}
  m_SortingLayerID: 0
  m_SortingLayer: 0
  m_SortingOrder: 0
--- !u!33 &4654067
MeshFilter:
  m_ObjectHideFlags: 0
  m_CorrespondingSourceObject: {fileID: 0}
  m_PrefabInstance: {fileID: 0}
  m_PrefabAsset: {fileID: 0}
  m_GameObject: {fileID: 4654063}
  m_Mesh: {fileID: 10202, guid: 0000000000000000e000000000000000, type: 0}
--- !u!1 &44736308
GameObject:
  m_ObjectHideFlags: 0
  m_CorrespondingSourceObject: {fileID: 0}
  m_PrefabInstance: {fileID: 0}
  m_PrefabAsset: {fileID: 0}
  serializedVersion: 6
  m_Component:
  - component: {fileID: 44736309}
  - component: {fileID: 44736312}
  - component: {fileID: 44736311}
  - component: {fileID: 44736310}
  m_Layer: 9
  m_Name: Obstacle (2)
  m_TagString: Untagged
  m_Icon: {fileID: 0}
  m_NavMeshLayer: 0
  m_StaticEditorFlags: 22
  m_IsActive: 1
--- !u!4 &44736309
Transform:
  m_ObjectHideFlags: 0
  m_CorrespondingSourceObject: {fileID: 0}
  m_PrefabInstance: {fileID: 0}
  m_PrefabAsset: {fileID: 0}
  m_GameObject: {fileID: 44736308}
  m_LocalRotation: {x: -0, y: -0, z: -0, w: 1}
  m_LocalPosition: {x: -10, y: 0.5, z: -30}
  m_LocalScale: {x: 2.9, y: 1, z: 4.9}
  m_Children: []
  m_Father: {fileID: 1556680935}
  m_RootOrder: 3
  m_LocalEulerAnglesHint: {x: 0, y: 0, z: 0}
--- !u!65 &44736310
BoxCollider:
  m_ObjectHideFlags: 0
  m_CorrespondingSourceObject: {fileID: 0}
  m_PrefabInstance: {fileID: 0}
  m_PrefabAsset: {fileID: 0}
  m_GameObject: {fileID: 44736308}
  m_Material: {fileID: 0}
  m_IsTrigger: 0
  m_Enabled: 1
  serializedVersion: 2
  m_Size: {x: 1, y: 1, z: 1}
  m_Center: {x: 0, y: 0, z: 0}
--- !u!23 &44736311
MeshRenderer:
  m_ObjectHideFlags: 0
  m_CorrespondingSourceObject: {fileID: 0}
  m_PrefabInstance: {fileID: 0}
  m_PrefabAsset: {fileID: 0}
  m_GameObject: {fileID: 44736308}
  m_Enabled: 1
  m_CastShadows: 1
  m_ReceiveShadows: 1
  m_DynamicOccludee: 1
  m_MotionVectors: 1
  m_LightProbeUsage: 1
  m_ReflectionProbeUsage: 1
  m_RayTracingMode: 2
  m_RenderingLayerMask: 1
  m_RendererPriority: 0
  m_Materials:
  - {fileID: 2100000, guid: 31321ba15b8f8eb4c954353edc038b1d, type: 2}
  m_StaticBatchInfo:
    firstSubMesh: 0
    subMeshCount: 0
  m_StaticBatchRoot: {fileID: 0}
  m_ProbeAnchor: {fileID: 0}
  m_LightProbeVolumeOverride: {fileID: 0}
  m_ScaleInLightmap: 1
  m_ReceiveGI: 1
  m_PreserveUVs: 0
  m_IgnoreNormalsForChartDetection: 0
  m_ImportantGI: 0
  m_StitchLightmapSeams: 1
  m_SelectedEditorRenderState: 3
  m_MinimumChartSize: 4
  m_AutoUVMaxDistance: 0.5
  m_AutoUVMaxAngle: 89
  m_LightmapParameters: {fileID: 0}
  m_SortingLayerID: 0
  m_SortingLayer: 0
  m_SortingOrder: 0
--- !u!33 &44736312
MeshFilter:
  m_ObjectHideFlags: 0
  m_CorrespondingSourceObject: {fileID: 0}
  m_PrefabInstance: {fileID: 0}
  m_PrefabAsset: {fileID: 0}
  m_GameObject: {fileID: 44736308}
  m_Mesh: {fileID: 10202, guid: 0000000000000000e000000000000000, type: 0}
--- !u!1 &66134311
GameObject:
  m_ObjectHideFlags: 0
  m_CorrespondingSourceObject: {fileID: 0}
  m_PrefabInstance: {fileID: 0}
  m_PrefabAsset: {fileID: 0}
  serializedVersion: 6
  m_Component:
  - component: {fileID: 66134312}
  - component: {fileID: 66134315}
  - component: {fileID: 66134314}
  - component: {fileID: 66134313}
  m_Layer: 9
  m_Name: Obstacle (2)
  m_TagString: Untagged
  m_Icon: {fileID: 0}
  m_NavMeshLayer: 0
  m_StaticEditorFlags: 22
  m_IsActive: 1
--- !u!4 &66134312
Transform:
  m_ObjectHideFlags: 0
  m_CorrespondingSourceObject: {fileID: 0}
  m_PrefabInstance: {fileID: 0}
  m_PrefabAsset: {fileID: 0}
  m_GameObject: {fileID: 66134311}
  m_LocalRotation: {x: -0, y: -0, z: -0, w: 1}
  m_LocalPosition: {x: -1.5, y: 0.5, z: -5}
  m_LocalScale: {x: 2.9, y: 1, z: 8.9}
  m_Children: []
  m_Father: {fileID: 1653699060}
  m_RootOrder: 0
  m_LocalEulerAnglesHint: {x: 0, y: 0, z: 0}
--- !u!65 &66134313
BoxCollider:
  m_ObjectHideFlags: 0
  m_CorrespondingSourceObject: {fileID: 0}
  m_PrefabInstance: {fileID: 0}
  m_PrefabAsset: {fileID: 0}
  m_GameObject: {fileID: 66134311}
  m_Material: {fileID: 0}
  m_IsTrigger: 0
  m_Enabled: 1
  serializedVersion: 2
  m_Size: {x: 1, y: 1, z: 1}
  m_Center: {x: 0, y: 0, z: 0}
--- !u!23 &66134314
MeshRenderer:
  m_ObjectHideFlags: 0
  m_CorrespondingSourceObject: {fileID: 0}
  m_PrefabInstance: {fileID: 0}
  m_PrefabAsset: {fileID: 0}
  m_GameObject: {fileID: 66134311}
  m_Enabled: 1
  m_CastShadows: 1
  m_ReceiveShadows: 1
  m_DynamicOccludee: 1
  m_MotionVectors: 1
  m_LightProbeUsage: 1
  m_ReflectionProbeUsage: 1
  m_RayTracingMode: 2
  m_RenderingLayerMask: 1
  m_RendererPriority: 0
  m_Materials:
  - {fileID: 2100000, guid: 31321ba15b8f8eb4c954353edc038b1d, type: 2}
  m_StaticBatchInfo:
    firstSubMesh: 0
    subMeshCount: 0
  m_StaticBatchRoot: {fileID: 0}
  m_ProbeAnchor: {fileID: 0}
  m_LightProbeVolumeOverride: {fileID: 0}
  m_ScaleInLightmap: 1
  m_ReceiveGI: 1
  m_PreserveUVs: 0
  m_IgnoreNormalsForChartDetection: 0
  m_ImportantGI: 0
  m_StitchLightmapSeams: 1
  m_SelectedEditorRenderState: 3
  m_MinimumChartSize: 4
  m_AutoUVMaxDistance: 0.5
  m_AutoUVMaxAngle: 89
  m_LightmapParameters: {fileID: 0}
  m_SortingLayerID: 0
  m_SortingLayer: 0
  m_SortingOrder: 0
--- !u!33 &66134315
MeshFilter:
  m_ObjectHideFlags: 0
  m_CorrespondingSourceObject: {fileID: 0}
  m_PrefabInstance: {fileID: 0}
  m_PrefabAsset: {fileID: 0}
  m_GameObject: {fileID: 66134311}
  m_Mesh: {fileID: 10202, guid: 0000000000000000e000000000000000, type: 0}
--- !u!1 &71491726
GameObject:
  m_ObjectHideFlags: 0
  m_CorrespondingSourceObject: {fileID: 0}
  m_PrefabInstance: {fileID: 0}
  m_PrefabAsset: {fileID: 0}
  serializedVersion: 6
  m_Component:
  - component: {fileID: 71491727}
  m_Layer: 0
  m_Name: ObstacleGroup (2)
  m_TagString: Untagged
  m_Icon: {fileID: 0}
  m_NavMeshLayer: 0
  m_StaticEditorFlags: 22
  m_IsActive: 1
--- !u!4 &71491727
Transform:
  m_ObjectHideFlags: 0
  m_CorrespondingSourceObject: {fileID: 0}
  m_PrefabInstance: {fileID: 0}
  m_PrefabAsset: {fileID: 0}
  m_GameObject: {fileID: 71491726}
  m_LocalRotation: {x: -0, y: -1, z: -0, w: 0}
  m_LocalPosition: {x: -3.7546616, y: 0, z: -41.356808}
  m_LocalScale: {x: 1, y: 1, z: 1}
  m_Children:
  - {fileID: 189067928}
  - {fileID: 2104312002}
  - {fileID: 1204781725}
  - {fileID: 1140408537}
  m_Father: {fileID: 964567400}
  m_RootOrder: 2
  m_LocalEulerAnglesHint: {x: 0, y: -180, z: 0}
--- !u!1 &76703207
GameObject:
  m_ObjectHideFlags: 0
  m_CorrespondingSourceObject: {fileID: 0}
  m_PrefabInstance: {fileID: 0}
  m_PrefabAsset: {fileID: 0}
  serializedVersion: 6
  m_Component:
  - component: {fileID: 76703208}
  - component: {fileID: 76703211}
  - component: {fileID: 76703210}
  - component: {fileID: 76703209}
  m_Layer: 9
  m_Name: Obstacle (2)
  m_TagString: Untagged
  m_Icon: {fileID: 0}
  m_NavMeshLayer: 0
  m_StaticEditorFlags: 22
  m_IsActive: 1
--- !u!4 &76703208
Transform:
  m_ObjectHideFlags: 0
  m_CorrespondingSourceObject: {fileID: 0}
  m_PrefabInstance: {fileID: 0}
  m_PrefabAsset: {fileID: 0}
  m_GameObject: {fileID: 76703207}
  m_LocalRotation: {x: -0, y: -0, z: -0, w: 1}
  m_LocalPosition: {x: -1.5, y: 0.5, z: -5}
  m_LocalScale: {x: 2.9, y: 1, z: 8.9}
  m_Children: []
  m_Father: {fileID: 957733406}
  m_RootOrder: 0
  m_LocalEulerAnglesHint: {x: 0, y: 0, z: 0}
--- !u!65 &76703209
BoxCollider:
  m_ObjectHideFlags: 0
  m_CorrespondingSourceObject: {fileID: 0}
  m_PrefabInstance: {fileID: 0}
  m_PrefabAsset: {fileID: 0}
  m_GameObject: {fileID: 76703207}
  m_Material: {fileID: 0}
  m_IsTrigger: 0
  m_Enabled: 1
  serializedVersion: 2
  m_Size: {x: 1, y: 1, z: 1}
  m_Center: {x: 0, y: 0, z: 0}
--- !u!23 &76703210
MeshRenderer:
  m_ObjectHideFlags: 0
  m_CorrespondingSourceObject: {fileID: 0}
  m_PrefabInstance: {fileID: 0}
  m_PrefabAsset: {fileID: 0}
  m_GameObject: {fileID: 76703207}
  m_Enabled: 1
  m_CastShadows: 1
  m_ReceiveShadows: 1
  m_DynamicOccludee: 1
  m_MotionVectors: 1
  m_LightProbeUsage: 1
  m_ReflectionProbeUsage: 1
  m_RayTracingMode: 2
  m_RenderingLayerMask: 1
  m_RendererPriority: 0
  m_Materials:
  - {fileID: 2100000, guid: 31321ba15b8f8eb4c954353edc038b1d, type: 2}
  m_StaticBatchInfo:
    firstSubMesh: 0
    subMeshCount: 0
  m_StaticBatchRoot: {fileID: 0}
  m_ProbeAnchor: {fileID: 0}
  m_LightProbeVolumeOverride: {fileID: 0}
  m_ScaleInLightmap: 1
  m_ReceiveGI: 1
  m_PreserveUVs: 0
  m_IgnoreNormalsForChartDetection: 0
  m_ImportantGI: 0
  m_StitchLightmapSeams: 1
  m_SelectedEditorRenderState: 3
  m_MinimumChartSize: 4
  m_AutoUVMaxDistance: 0.5
  m_AutoUVMaxAngle: 89
  m_LightmapParameters: {fileID: 0}
  m_SortingLayerID: 0
  m_SortingLayer: 0
  m_SortingOrder: 0
--- !u!33 &76703211
MeshFilter:
  m_ObjectHideFlags: 0
  m_CorrespondingSourceObject: {fileID: 0}
  m_PrefabInstance: {fileID: 0}
  m_PrefabAsset: {fileID: 0}
  m_GameObject: {fileID: 76703207}
  m_Mesh: {fileID: 10202, guid: 0000000000000000e000000000000000, type: 0}
--- !u!1 &105243167
GameObject:
  m_ObjectHideFlags: 0
  m_CorrespondingSourceObject: {fileID: 0}
  m_PrefabInstance: {fileID: 0}
  m_PrefabAsset: {fileID: 0}
  serializedVersion: 6
  m_Component:
  - component: {fileID: 105243168}
  m_Layer: 0
  m_Name: ComposedObstacle
  m_TagString: Untagged
  m_Icon: {fileID: 0}
  m_NavMeshLayer: 0
  m_StaticEditorFlags: 22
  m_IsActive: 1
--- !u!4 &105243168
Transform:
  m_ObjectHideFlags: 0
  m_CorrespondingSourceObject: {fileID: 0}
  m_PrefabInstance: {fileID: 0}
  m_PrefabAsset: {fileID: 0}
  m_GameObject: {fileID: 105243167}
  m_LocalRotation: {x: -0, y: -0, z: -0, w: 1}
  m_LocalPosition: {x: -18, y: 0, z: -21.5}
  m_LocalScale: {x: 1, y: 1, z: 1}
  m_Children:
  - {fileID: 1831114551}
  - {fileID: 603914029}
  m_Father: {fileID: 4336256}
  m_RootOrder: 2
  m_LocalEulerAnglesHint: {x: 0, y: 0, z: 0}
--- !u!1 &135846055
GameObject:
  m_ObjectHideFlags: 0
  m_CorrespondingSourceObject: {fileID: 0}
  m_PrefabInstance: {fileID: 0}
  m_PrefabAsset: {fileID: 0}
  serializedVersion: 6
  m_Component:
  - component: {fileID: 135846056}
  - component: {fileID: 135846059}
  - component: {fileID: 135846058}
  - component: {fileID: 135846057}
  m_Layer: 9
  m_Name: Obstacle
  m_TagString: Untagged
  m_Icon: {fileID: 0}
  m_NavMeshLayer: 0
  m_StaticEditorFlags: 22
  m_IsActive: 1
--- !u!4 &135846056
Transform:
  m_ObjectHideFlags: 0
  m_CorrespondingSourceObject: {fileID: 0}
  m_PrefabInstance: {fileID: 0}
  m_PrefabAsset: {fileID: 0}
  m_GameObject: {fileID: 135846055}
  m_LocalRotation: {x: -0, y: -0, z: -0, w: 1}
  m_LocalPosition: {x: -38.5, y: 0.5, z: -31.5}
  m_LocalScale: {x: 8.9, y: 1, z: 2.9}
  m_Children: []
  m_Father: {fileID: 360820258}
  m_RootOrder: 0
  m_LocalEulerAnglesHint: {x: 0, y: 0, z: 0}
--- !u!65 &135846057
BoxCollider:
  m_ObjectHideFlags: 0
  m_CorrespondingSourceObject: {fileID: 0}
  m_PrefabInstance: {fileID: 0}
  m_PrefabAsset: {fileID: 0}
  m_GameObject: {fileID: 135846055}
  m_Material: {fileID: 0}
  m_IsTrigger: 0
  m_Enabled: 1
  serializedVersion: 2
  m_Size: {x: 1, y: 1, z: 1}
  m_Center: {x: 0, y: 0, z: 0}
--- !u!23 &135846058
MeshRenderer:
  m_ObjectHideFlags: 0
  m_CorrespondingSourceObject: {fileID: 0}
  m_PrefabInstance: {fileID: 0}
  m_PrefabAsset: {fileID: 0}
  m_GameObject: {fileID: 135846055}
  m_Enabled: 1
  m_CastShadows: 1
  m_ReceiveShadows: 1
  m_DynamicOccludee: 1
  m_MotionVectors: 1
  m_LightProbeUsage: 1
  m_ReflectionProbeUsage: 1
  m_RayTracingMode: 2
  m_RenderingLayerMask: 1
  m_RendererPriority: 0
  m_Materials:
  - {fileID: 2100000, guid: 31321ba15b8f8eb4c954353edc038b1d, type: 2}
  m_StaticBatchInfo:
    firstSubMesh: 0
    subMeshCount: 0
  m_StaticBatchRoot: {fileID: 0}
  m_ProbeAnchor: {fileID: 0}
  m_LightProbeVolumeOverride: {fileID: 0}
  m_ScaleInLightmap: 1
  m_ReceiveGI: 1
  m_PreserveUVs: 0
  m_IgnoreNormalsForChartDetection: 0
  m_ImportantGI: 0
  m_StitchLightmapSeams: 1
  m_SelectedEditorRenderState: 3
  m_MinimumChartSize: 4
  m_AutoUVMaxDistance: 0.5
  m_AutoUVMaxAngle: 89
  m_LightmapParameters: {fileID: 0}
  m_SortingLayerID: 0
  m_SortingLayer: 0
  m_SortingOrder: 0
--- !u!33 &135846059
MeshFilter:
  m_ObjectHideFlags: 0
  m_CorrespondingSourceObject: {fileID: 0}
  m_PrefabInstance: {fileID: 0}
  m_PrefabAsset: {fileID: 0}
  m_GameObject: {fileID: 135846055}
  m_Mesh: {fileID: 10202, guid: 0000000000000000e000000000000000, type: 0}
--- !u!1 &140828166
GameObject:
  m_ObjectHideFlags: 0
  m_CorrespondingSourceObject: {fileID: 0}
  m_PrefabInstance: {fileID: 0}
  m_PrefabAsset: {fileID: 0}
  serializedVersion: 6
  m_Component:
  - component: {fileID: 140828167}
  m_Layer: 0
  m_Name: ComposedObstacle
  m_TagString: Untagged
  m_Icon: {fileID: 0}
  m_NavMeshLayer: 0
  m_StaticEditorFlags: 22
  m_IsActive: 1
--- !u!4 &140828167
Transform:
  m_ObjectHideFlags: 0
  m_CorrespondingSourceObject: {fileID: 0}
  m_PrefabInstance: {fileID: 0}
  m_PrefabAsset: {fileID: 0}
  m_GameObject: {fileID: 140828166}
  m_LocalRotation: {x: -0, y: -0, z: -0, w: 1}
  m_LocalPosition: {x: -18, y: 0, z: -21.5}
  m_LocalScale: {x: 1, y: 1, z: 1}
  m_Children:
  - {fileID: 1679442340}
  - {fileID: 1146481192}
  m_Father: {fileID: 1556680935}
  m_RootOrder: 2
  m_LocalEulerAnglesHint: {x: 0, y: 0, z: 0}
--- !u!1 &189067927
GameObject:
  m_ObjectHideFlags: 0
  m_CorrespondingSourceObject: {fileID: 0}
  m_PrefabInstance: {fileID: 0}
  m_PrefabAsset: {fileID: 0}
  serializedVersion: 6
  m_Component:
  - component: {fileID: 189067928}
  - component: {fileID: 189067931}
  - component: {fileID: 189067930}
  - component: {fileID: 189067929}
  m_Layer: 9
  m_Name: Obstacle
  m_TagString: Untagged
  m_Icon: {fileID: 0}
  m_NavMeshLayer: 0
  m_StaticEditorFlags: 22
  m_IsActive: 1
--- !u!4 &189067928
Transform:
  m_ObjectHideFlags: 0
  m_CorrespondingSourceObject: {fileID: 0}
  m_PrefabInstance: {fileID: 0}
  m_PrefabAsset: {fileID: 0}
  m_GameObject: {fileID: 189067927}
  m_LocalRotation: {x: -0, y: -0, z: -0, w: 1}
  m_LocalPosition: {x: -38.5, y: 0.5, z: -31.5}
  m_LocalScale: {x: 8.9, y: 1, z: 2.9}
  m_Children: []
  m_Father: {fileID: 71491727}
  m_RootOrder: 0
  m_LocalEulerAnglesHint: {x: 0, y: 0, z: 0}
--- !u!65 &189067929
BoxCollider:
  m_ObjectHideFlags: 0
  m_CorrespondingSourceObject: {fileID: 0}
  m_PrefabInstance: {fileID: 0}
  m_PrefabAsset: {fileID: 0}
  m_GameObject: {fileID: 189067927}
  m_Material: {fileID: 0}
  m_IsTrigger: 0
  m_Enabled: 1
  serializedVersion: 2
  m_Size: {x: 1, y: 1, z: 1}
  m_Center: {x: 0, y: 0, z: 0}
--- !u!23 &189067930
MeshRenderer:
  m_ObjectHideFlags: 0
  m_CorrespondingSourceObject: {fileID: 0}
  m_PrefabInstance: {fileID: 0}
  m_PrefabAsset: {fileID: 0}
  m_GameObject: {fileID: 189067927}
  m_Enabled: 1
  m_CastShadows: 1
  m_ReceiveShadows: 1
  m_DynamicOccludee: 1
  m_MotionVectors: 1
  m_LightProbeUsage: 1
  m_ReflectionProbeUsage: 1
  m_RayTracingMode: 2
  m_RenderingLayerMask: 1
  m_RendererPriority: 0
  m_Materials:
  - {fileID: 2100000, guid: 31321ba15b8f8eb4c954353edc038b1d, type: 2}
  m_StaticBatchInfo:
    firstSubMesh: 0
    subMeshCount: 0
  m_StaticBatchRoot: {fileID: 0}
  m_ProbeAnchor: {fileID: 0}
  m_LightProbeVolumeOverride: {fileID: 0}
  m_ScaleInLightmap: 1
  m_ReceiveGI: 1
  m_PreserveUVs: 0
  m_IgnoreNormalsForChartDetection: 0
  m_ImportantGI: 0
  m_StitchLightmapSeams: 1
  m_SelectedEditorRenderState: 3
  m_MinimumChartSize: 4
  m_AutoUVMaxDistance: 0.5
  m_AutoUVMaxAngle: 89
  m_LightmapParameters: {fileID: 0}
  m_SortingLayerID: 0
  m_SortingLayer: 0
  m_SortingOrder: 0
--- !u!33 &189067931
MeshFilter:
  m_ObjectHideFlags: 0
  m_CorrespondingSourceObject: {fileID: 0}
  m_PrefabInstance: {fileID: 0}
  m_PrefabAsset: {fileID: 0}
  m_GameObject: {fileID: 189067927}
  m_Mesh: {fileID: 10202, guid: 0000000000000000e000000000000000, type: 0}
--- !u!1 &194716284
GameObject:
  m_ObjectHideFlags: 0
  m_CorrespondingSourceObject: {fileID: 0}
  m_PrefabInstance: {fileID: 0}
  m_PrefabAsset: {fileID: 0}
  serializedVersion: 6
  m_Component:
  - component: {fileID: 194716285}
  - component: {fileID: 194716288}
  - component: {fileID: 194716287}
  - component: {fileID: 194716286}
  m_Layer: 9
  m_Name: Obstacle
  m_TagString: Untagged
  m_Icon: {fileID: 0}
  m_NavMeshLayer: 0
  m_StaticEditorFlags: 22
  m_IsActive: 1
--- !u!4 &194716285
Transform:
  m_ObjectHideFlags: 0
  m_CorrespondingSourceObject: {fileID: 0}
  m_PrefabInstance: {fileID: 0}
  m_PrefabAsset: {fileID: 0}
  m_GameObject: {fileID: 194716284}
  m_LocalRotation: {x: -0, y: -0, z: -0, w: 1}
  m_LocalPosition: {x: -38.5, y: 0.5, z: -31.5}
  m_LocalScale: {x: 8.9, y: 1, z: 2.9}
  m_Children: []
  m_Father: {fileID: 1276220092}
  m_RootOrder: 0
  m_LocalEulerAnglesHint: {x: 0, y: 0, z: 0}
--- !u!65 &194716286
BoxCollider:
  m_ObjectHideFlags: 0
  m_CorrespondingSourceObject: {fileID: 0}
  m_PrefabInstance: {fileID: 0}
  m_PrefabAsset: {fileID: 0}
  m_GameObject: {fileID: 194716284}
  m_Material: {fileID: 0}
  m_IsTrigger: 0
  m_Enabled: 1
  serializedVersion: 2
  m_Size: {x: 1, y: 1, z: 1}
  m_Center: {x: 0, y: 0, z: 0}
--- !u!23 &194716287
MeshRenderer:
  m_ObjectHideFlags: 0
  m_CorrespondingSourceObject: {fileID: 0}
  m_PrefabInstance: {fileID: 0}
  m_PrefabAsset: {fileID: 0}
  m_GameObject: {fileID: 194716284}
  m_Enabled: 1
  m_CastShadows: 1
  m_ReceiveShadows: 1
  m_DynamicOccludee: 1
  m_MotionVectors: 1
  m_LightProbeUsage: 1
  m_ReflectionProbeUsage: 1
  m_RayTracingMode: 2
  m_RenderingLayerMask: 1
  m_RendererPriority: 0
  m_Materials:
  - {fileID: 2100000, guid: 31321ba15b8f8eb4c954353edc038b1d, type: 2}
  m_StaticBatchInfo:
    firstSubMesh: 0
    subMeshCount: 0
  m_StaticBatchRoot: {fileID: 0}
  m_ProbeAnchor: {fileID: 0}
  m_LightProbeVolumeOverride: {fileID: 0}
  m_ScaleInLightmap: 1
  m_ReceiveGI: 1
  m_PreserveUVs: 0
  m_IgnoreNormalsForChartDetection: 0
  m_ImportantGI: 0
  m_StitchLightmapSeams: 1
  m_SelectedEditorRenderState: 3
  m_MinimumChartSize: 4
  m_AutoUVMaxDistance: 0.5
  m_AutoUVMaxAngle: 89
  m_LightmapParameters: {fileID: 0}
  m_SortingLayerID: 0
  m_SortingLayer: 0
  m_SortingOrder: 0
--- !u!33 &194716288
MeshFilter:
  m_ObjectHideFlags: 0
  m_CorrespondingSourceObject: {fileID: 0}
  m_PrefabInstance: {fileID: 0}
  m_PrefabAsset: {fileID: 0}
  m_GameObject: {fileID: 194716284}
  m_Mesh: {fileID: 10202, guid: 0000000000000000e000000000000000, type: 0}
--- !u!1 &196545271
GameObject:
  m_ObjectHideFlags: 0
  m_CorrespondingSourceObject: {fileID: 0}
  m_PrefabInstance: {fileID: 0}
  m_PrefabAsset: {fileID: 0}
  serializedVersion: 6
  m_Component:
  - component: {fileID: 196545272}
  - component: {fileID: 196545274}
  - component: {fileID: 196545273}
  m_Layer: 0
  m_Name: Background
  m_TagString: Untagged
  m_Icon: {fileID: 0}
  m_NavMeshLayer: 0
  m_StaticEditorFlags: 0
  m_IsActive: 1
--- !u!224 &196545272
RectTransform:
  m_ObjectHideFlags: 0
  m_CorrespondingSourceObject: {fileID: 0}
  m_PrefabInstance: {fileID: 0}
  m_PrefabAsset: {fileID: 0}
  m_GameObject: {fileID: 196545271}
  m_LocalRotation: {x: -0, y: -0, z: -0, w: 1}
  m_LocalPosition: {x: 0, y: 0, z: 0}
  m_LocalScale: {x: 1, y: 1, z: 1}
  m_Children:
  - {fileID: 676734606}
  m_Father: {fileID: 1827203935}
  m_RootOrder: 0
  m_LocalEulerAnglesHint: {x: 0, y: 0, z: 0}
  m_AnchorMin: {x: 0, y: 0}
  m_AnchorMax: {x: 0, y: 0}
  m_AnchoredPosition: {x: 25, y: 25}
  m_SizeDelta: {x: 200, y: 175}
  m_Pivot: {x: 0, y: 0}
--- !u!114 &196545273
MonoBehaviour:
  m_ObjectHideFlags: 0
  m_CorrespondingSourceObject: {fileID: 0}
  m_PrefabInstance: {fileID: 0}
  m_PrefabAsset: {fileID: 0}
  m_GameObject: {fileID: 196545271}
  m_Enabled: 1
  m_EditorHideFlags: 0
  m_Script: {fileID: 11500000, guid: fe87c0e1cc204ed48ad3b37840f39efc, type: 3}
  m_Name: 
  m_EditorClassIdentifier: 
  m_Material: {fileID: 0}
  m_Color: {r: 0, g: 0, b: 0, a: 0.2509804}
  m_RaycastTarget: 0
  m_Maskable: 1
  m_OnCullStateChanged:
    m_PersistentCalls:
      m_Calls: []
  m_Sprite: {fileID: 0}
  m_Type: 0
  m_PreserveAspect: 0
  m_FillCenter: 1
  m_FillMethod: 4
  m_FillAmount: 1
  m_FillClockwise: 1
  m_FillOrigin: 0
  m_UseSpriteMesh: 0
  m_PixelsPerUnitMultiplier: 1
--- !u!222 &196545274
CanvasRenderer:
  m_ObjectHideFlags: 0
  m_CorrespondingSourceObject: {fileID: 0}
  m_PrefabInstance: {fileID: 0}
  m_PrefabAsset: {fileID: 0}
  m_GameObject: {fileID: 196545271}
  m_CullTransparentMesh: 0
--- !u!1 &214106809
GameObject:
  m_ObjectHideFlags: 0
  m_CorrespondingSourceObject: {fileID: 0}
  m_PrefabInstance: {fileID: 0}
  m_PrefabAsset: {fileID: 0}
  serializedVersion: 6
  m_Component:
  - component: {fileID: 214106810}
  m_Layer: 0
  m_Name: ObstacleGroup (2)
  m_TagString: Untagged
  m_Icon: {fileID: 0}
  m_NavMeshLayer: 0
  m_StaticEditorFlags: 22
  m_IsActive: 1
--- !u!4 &214106810
Transform:
  m_ObjectHideFlags: 0
  m_CorrespondingSourceObject: {fileID: 0}
  m_PrefabInstance: {fileID: 0}
  m_PrefabAsset: {fileID: 0}
  m_GameObject: {fileID: 214106809}
  m_LocalRotation: {x: -0, y: -1, z: -0, w: 0}
  m_LocalPosition: {x: -3.7546616, y: 0, z: -41.356808}
  m_LocalScale: {x: 1, y: 1, z: 1}
  m_Children:
  - {fileID: 905416927}
  - {fileID: 1365673824}
  m_Father: {fileID: 737487989}
  m_RootOrder: 2
  m_LocalEulerAnglesHint: {x: 0, y: -180, z: 0}
--- !u!1 &276865298
GameObject:
  m_ObjectHideFlags: 0
  m_CorrespondingSourceObject: {fileID: 0}
  m_PrefabInstance: {fileID: 0}
  m_PrefabAsset: {fileID: 0}
  serializedVersion: 6
  m_Component:
  - component: {fileID: 276865299}
  - component: {fileID: 276865302}
  - component: {fileID: 276865301}
  - component: {fileID: 276865300}
  m_Layer: 9
  m_Name: Obstacle (2)
  m_TagString: Untagged
  m_Icon: {fileID: 0}
  m_NavMeshLayer: 0
  m_StaticEditorFlags: 22
  m_IsActive: 1
--- !u!4 &276865299
Transform:
  m_ObjectHideFlags: 0
  m_CorrespondingSourceObject: {fileID: 0}
  m_PrefabInstance: {fileID: 0}
  m_PrefabAsset: {fileID: 0}
  m_GameObject: {fileID: 276865298}
  m_LocalRotation: {x: -0, y: -0, z: -0, w: 1}
  m_LocalPosition: {x: -10, y: 0.5, z: -30}
  m_LocalScale: {x: 2.9, y: 1, z: 4.9}
  m_Children: []
  m_Father: {fileID: 428706877}
  m_RootOrder: 1
  m_LocalEulerAnglesHint: {x: 0, y: 0, z: 0}
--- !u!65 &276865300
BoxCollider:
  m_ObjectHideFlags: 0
  m_CorrespondingSourceObject: {fileID: 0}
  m_PrefabInstance: {fileID: 0}
  m_PrefabAsset: {fileID: 0}
  m_GameObject: {fileID: 276865298}
  m_Material: {fileID: 0}
  m_IsTrigger: 0
  m_Enabled: 1
  serializedVersion: 2
  m_Size: {x: 1, y: 1, z: 1}
  m_Center: {x: 0, y: 0, z: 0}
--- !u!23 &276865301
MeshRenderer:
  m_ObjectHideFlags: 0
  m_CorrespondingSourceObject: {fileID: 0}
  m_PrefabInstance: {fileID: 0}
  m_PrefabAsset: {fileID: 0}
  m_GameObject: {fileID: 276865298}
  m_Enabled: 1
  m_CastShadows: 1
  m_ReceiveShadows: 1
  m_DynamicOccludee: 1
  m_MotionVectors: 1
  m_LightProbeUsage: 1
  m_ReflectionProbeUsage: 1
  m_RayTracingMode: 2
  m_RenderingLayerMask: 1
  m_RendererPriority: 0
  m_Materials:
  - {fileID: 2100000, guid: 31321ba15b8f8eb4c954353edc038b1d, type: 2}
  m_StaticBatchInfo:
    firstSubMesh: 0
    subMeshCount: 0
  m_StaticBatchRoot: {fileID: 0}
  m_ProbeAnchor: {fileID: 0}
  m_LightProbeVolumeOverride: {fileID: 0}
  m_ScaleInLightmap: 1
  m_ReceiveGI: 1
  m_PreserveUVs: 0
  m_IgnoreNormalsForChartDetection: 0
  m_ImportantGI: 0
  m_StitchLightmapSeams: 1
  m_SelectedEditorRenderState: 3
  m_MinimumChartSize: 4
  m_AutoUVMaxDistance: 0.5
  m_AutoUVMaxAngle: 89
  m_LightmapParameters: {fileID: 0}
  m_SortingLayerID: 0
  m_SortingLayer: 0
  m_SortingOrder: 0
--- !u!33 &276865302
MeshFilter:
  m_ObjectHideFlags: 0
  m_CorrespondingSourceObject: {fileID: 0}
  m_PrefabInstance: {fileID: 0}
  m_PrefabAsset: {fileID: 0}
  m_GameObject: {fileID: 276865298}
  m_Mesh: {fileID: 10202, guid: 0000000000000000e000000000000000, type: 0}
--- !u!1 &291059266
GameObject:
  m_ObjectHideFlags: 0
  m_CorrespondingSourceObject: {fileID: 0}
  m_PrefabInstance: {fileID: 0}
  m_PrefabAsset: {fileID: 0}
  serializedVersion: 6
  m_Component:
  - component: {fileID: 291059267}
  m_Layer: 0
  m_Name: ComposedObstacle
  m_TagString: Untagged
  m_Icon: {fileID: 0}
  m_NavMeshLayer: 0
  m_StaticEditorFlags: 22
  m_IsActive: 1
--- !u!4 &291059267
Transform:
  m_ObjectHideFlags: 0
  m_CorrespondingSourceObject: {fileID: 0}
  m_PrefabInstance: {fileID: 0}
  m_PrefabAsset: {fileID: 0}
  m_GameObject: {fileID: 291059266}
  m_LocalRotation: {x: -0, y: -0, z: -0, w: 1}
  m_LocalPosition: {x: -18, y: 0, z: -21.5}
  m_LocalScale: {x: 1, y: 1, z: 1}
  m_Children: []
  m_Father: {fileID: 552593909}
  m_RootOrder: 0
  m_LocalEulerAnglesHint: {x: 0, y: 0, z: 0}
--- !u!1 &294765631
GameObject:
  m_ObjectHideFlags: 0
  m_CorrespondingSourceObject: {fileID: 0}
  m_PrefabInstance: {fileID: 0}
  m_PrefabAsset: {fileID: 0}
  serializedVersion: 6
  m_Component:
  - component: {fileID: 294765632}
  m_Layer: 0
  m_Name: ObstacleGroup (4)
  m_TagString: Untagged
  m_Icon: {fileID: 0}
  m_NavMeshLayer: 0
  m_StaticEditorFlags: 22
  m_IsActive: 1
--- !u!4 &294765632
Transform:
  m_ObjectHideFlags: 0
  m_CorrespondingSourceObject: {fileID: 0}
  m_PrefabInstance: {fileID: 0}
  m_PrefabAsset: {fileID: 0}
  m_GameObject: {fileID: 294765631}
  m_LocalRotation: {x: -0, y: 0.7071068, z: -0, w: -0.7071068}
  m_LocalPosition: {x: -35.5, y: 0, z: 19}
  m_LocalScale: {x: 1, y: 1, z: 1}
  m_Children:
  - {fileID: 397544958}
  m_Father: {fileID: 1431660728}
  m_RootOrder: 4
  m_LocalEulerAnglesHint: {x: 0, y: 270, z: 0}
--- !u!1 &320631771
GameObject:
  m_ObjectHideFlags: 0
  m_CorrespondingSourceObject: {fileID: 0}
  m_PrefabInstance: {fileID: 0}
  m_PrefabAsset: {fileID: 0}
  serializedVersion: 6
  m_Component:
  - component: {fileID: 320631772}
  - component: {fileID: 320631774}
  - component: {fileID: 320631773}
  m_Layer: 0
  m_Name: Background
  m_TagString: Untagged
  m_Icon: {fileID: 0}
  m_NavMeshLayer: 0
  m_StaticEditorFlags: 0
  m_IsActive: 1
--- !u!224 &320631772
RectTransform:
  m_ObjectHideFlags: 0
  m_CorrespondingSourceObject: {fileID: 0}
  m_PrefabInstance: {fileID: 0}
  m_PrefabAsset: {fileID: 0}
  m_GameObject: {fileID: 320631771}
  m_LocalRotation: {x: -0, y: -0, z: -0, w: 1}
  m_LocalPosition: {x: 0, y: 0, z: 0}
  m_LocalScale: {x: 1, y: 1, z: 1}
  m_Children:
  - {fileID: 937783343}
  m_Father: {fileID: 560947401}
  m_RootOrder: 0
  m_LocalEulerAnglesHint: {x: 0, y: 0, z: 0}
  m_AnchorMin: {x: 0, y: 1}
  m_AnchorMax: {x: 0, y: 1}
  m_AnchoredPosition: {x: 10, y: -10}
  m_SizeDelta: {x: 20, y: 20}
  m_Pivot: {x: 0.5, y: 0.5}
--- !u!114 &320631773
MonoBehaviour:
  m_ObjectHideFlags: 0
  m_CorrespondingSourceObject: {fileID: 0}
  m_PrefabInstance: {fileID: 0}
  m_PrefabAsset: {fileID: 0}
  m_GameObject: {fileID: 320631771}
  m_Enabled: 1
  m_EditorHideFlags: 0
  m_Script: {fileID: 11500000, guid: fe87c0e1cc204ed48ad3b37840f39efc, type: 3}
  m_Name: 
  m_EditorClassIdentifier: 
  m_Material: {fileID: 0}
  m_Color: {r: 1, g: 1, b: 1, a: 1}
  m_RaycastTarget: 1
  m_Maskable: 1
  m_OnCullStateChanged:
    m_PersistentCalls:
      m_Calls: []
  m_Sprite: {fileID: 0}
  m_Type: 1
  m_PreserveAspect: 0
  m_FillCenter: 1
  m_FillMethod: 4
  m_FillAmount: 1
  m_FillClockwise: 1
  m_FillOrigin: 0
  m_UseSpriteMesh: 0
  m_PixelsPerUnitMultiplier: 1
--- !u!222 &320631774
CanvasRenderer:
  m_ObjectHideFlags: 0
  m_CorrespondingSourceObject: {fileID: 0}
  m_PrefabInstance: {fileID: 0}
  m_PrefabAsset: {fileID: 0}
  m_GameObject: {fileID: 320631771}
  m_CullTransparentMesh: 0
--- !u!1 &321146495
GameObject:
  m_ObjectHideFlags: 0
  m_CorrespondingSourceObject: {fileID: 0}
  m_PrefabInstance: {fileID: 0}
  m_PrefabAsset: {fileID: 0}
  serializedVersion: 6
  m_Component:
  - component: {fileID: 321146496}
  - component: {fileID: 321146499}
  - component: {fileID: 321146498}
  - component: {fileID: 321146497}
  m_Layer: 9
  m_Name: Obstacle
  m_TagString: Untagged
  m_Icon: {fileID: 0}
  m_NavMeshLayer: 0
  m_StaticEditorFlags: 22
  m_IsActive: 1
--- !u!4 &321146496
Transform:
  m_ObjectHideFlags: 0
  m_CorrespondingSourceObject: {fileID: 0}
  m_PrefabInstance: {fileID: 0}
  m_PrefabAsset: {fileID: 0}
  m_GameObject: {fileID: 321146495}
  m_LocalRotation: {x: -0, y: -0, z: -0, w: 1}
  m_LocalPosition: {x: -38.5, y: 0.5, z: -31.5}
  m_LocalScale: {x: 8.9, y: 1, z: 2.9}
  m_Children: []
  m_Father: {fileID: 1149833889}
  m_RootOrder: 0
  m_LocalEulerAnglesHint: {x: 0, y: 0, z: 0}
--- !u!65 &321146497
BoxCollider:
  m_ObjectHideFlags: 0
  m_CorrespondingSourceObject: {fileID: 0}
  m_PrefabInstance: {fileID: 0}
  m_PrefabAsset: {fileID: 0}
  m_GameObject: {fileID: 321146495}
  m_Material: {fileID: 0}
  m_IsTrigger: 0
  m_Enabled: 1
  serializedVersion: 2
  m_Size: {x: 1, y: 1, z: 1}
  m_Center: {x: 0, y: 0, z: 0}
--- !u!23 &321146498
MeshRenderer:
  m_ObjectHideFlags: 0
  m_CorrespondingSourceObject: {fileID: 0}
  m_PrefabInstance: {fileID: 0}
  m_PrefabAsset: {fileID: 0}
  m_GameObject: {fileID: 321146495}
  m_Enabled: 1
  m_CastShadows: 1
  m_ReceiveShadows: 1
  m_DynamicOccludee: 1
  m_MotionVectors: 1
  m_LightProbeUsage: 1
  m_ReflectionProbeUsage: 1
  m_RayTracingMode: 2
  m_RenderingLayerMask: 1
  m_RendererPriority: 0
  m_Materials:
  - {fileID: 2100000, guid: 31321ba15b8f8eb4c954353edc038b1d, type: 2}
  m_StaticBatchInfo:
    firstSubMesh: 0
    subMeshCount: 0
  m_StaticBatchRoot: {fileID: 0}
  m_ProbeAnchor: {fileID: 0}
  m_LightProbeVolumeOverride: {fileID: 0}
  m_ScaleInLightmap: 1
  m_ReceiveGI: 1
  m_PreserveUVs: 0
  m_IgnoreNormalsForChartDetection: 0
  m_ImportantGI: 0
  m_StitchLightmapSeams: 1
  m_SelectedEditorRenderState: 3
  m_MinimumChartSize: 4
  m_AutoUVMaxDistance: 0.5
  m_AutoUVMaxAngle: 89
  m_LightmapParameters: {fileID: 0}
  m_SortingLayerID: 0
  m_SortingLayer: 0
  m_SortingOrder: 0
--- !u!33 &321146499
MeshFilter:
  m_ObjectHideFlags: 0
  m_CorrespondingSourceObject: {fileID: 0}
  m_PrefabInstance: {fileID: 0}
  m_PrefabAsset: {fileID: 0}
  m_GameObject: {fileID: 321146495}
  m_Mesh: {fileID: 10202, guid: 0000000000000000e000000000000000, type: 0}
--- !u!1 &333308132
GameObject:
  m_ObjectHideFlags: 0
  m_CorrespondingSourceObject: {fileID: 0}
  m_PrefabInstance: {fileID: 0}
  m_PrefabAsset: {fileID: 0}
  serializedVersion: 6
  m_Component:
  - component: {fileID: 333308133}
  m_Layer: 0
  m_Name: GameObject (2)
  m_TagString: Untagged
  m_Icon: {fileID: 0}
  m_NavMeshLayer: 0
  m_StaticEditorFlags: 0
  m_IsActive: 1
--- !u!4 &333308133
Transform:
  m_ObjectHideFlags: 0
  m_CorrespondingSourceObject: {fileID: 0}
  m_PrefabInstance: {fileID: 0}
  m_PrefabAsset: {fileID: 0}
  m_GameObject: {fileID: 333308132}
  m_LocalRotation: {x: 0, y: 0, z: 0, w: 1}
  m_LocalPosition: {x: -46, y: 0, z: 44.5}
  m_LocalScale: {x: 1, y: 1, z: 1}
  m_Children: []
  m_Father: {fileID: 838587086}
  m_RootOrder: 2
  m_LocalEulerAnglesHint: {x: 0, y: 0, z: 0}
--- !u!1 &357168132
GameObject:
  m_ObjectHideFlags: 0
  m_CorrespondingSourceObject: {fileID: 0}
  m_PrefabInstance: {fileID: 0}
  m_PrefabAsset: {fileID: 0}
  serializedVersion: 6
  m_Component:
  - component: {fileID: 357168133}
  - component: {fileID: 357168136}
  - component: {fileID: 357168135}
  - component: {fileID: 357168134}
  m_Layer: 9
  m_Name: Obstacle
  m_TagString: Untagged
  m_Icon: {fileID: 0}
  m_NavMeshLayer: 0
  m_StaticEditorFlags: 22
  m_IsActive: 1
--- !u!4 &357168133
Transform:
  m_ObjectHideFlags: 0
  m_CorrespondingSourceObject: {fileID: 0}
  m_PrefabInstance: {fileID: 0}
  m_PrefabAsset: {fileID: 0}
  m_GameObject: {fileID: 357168132}
  m_LocalRotation: {x: -0, y: -0, z: -0, w: 1}
  m_LocalPosition: {x: -38.5, y: 0.5, z: -31.5}
  m_LocalScale: {x: 8.9, y: 1, z: 2.9}
  m_Children: []
  m_Father: {fileID: 1437702411}
  m_RootOrder: 0
  m_LocalEulerAnglesHint: {x: 0, y: 0, z: 0}
--- !u!65 &357168134
BoxCollider:
  m_ObjectHideFlags: 0
  m_CorrespondingSourceObject: {fileID: 0}
  m_PrefabInstance: {fileID: 0}
  m_PrefabAsset: {fileID: 0}
  m_GameObject: {fileID: 357168132}
  m_Material: {fileID: 0}
  m_IsTrigger: 0
  m_Enabled: 1
  serializedVersion: 2
  m_Size: {x: 1, y: 1, z: 1}
  m_Center: {x: 0, y: 0, z: 0}
--- !u!23 &357168135
MeshRenderer:
  m_ObjectHideFlags: 0
  m_CorrespondingSourceObject: {fileID: 0}
  m_PrefabInstance: {fileID: 0}
  m_PrefabAsset: {fileID: 0}
  m_GameObject: {fileID: 357168132}
  m_Enabled: 1
  m_CastShadows: 1
  m_ReceiveShadows: 1
  m_DynamicOccludee: 1
  m_MotionVectors: 1
  m_LightProbeUsage: 1
  m_ReflectionProbeUsage: 1
  m_RayTracingMode: 2
  m_RenderingLayerMask: 1
  m_RendererPriority: 0
  m_Materials:
  - {fileID: 2100000, guid: 31321ba15b8f8eb4c954353edc038b1d, type: 2}
  m_StaticBatchInfo:
    firstSubMesh: 0
    subMeshCount: 0
  m_StaticBatchRoot: {fileID: 0}
  m_ProbeAnchor: {fileID: 0}
  m_LightProbeVolumeOverride: {fileID: 0}
  m_ScaleInLightmap: 1
  m_ReceiveGI: 1
  m_PreserveUVs: 0
  m_IgnoreNormalsForChartDetection: 0
  m_ImportantGI: 0
  m_StitchLightmapSeams: 1
  m_SelectedEditorRenderState: 3
  m_MinimumChartSize: 4
  m_AutoUVMaxDistance: 0.5
  m_AutoUVMaxAngle: 89
  m_LightmapParameters: {fileID: 0}
  m_SortingLayerID: 0
  m_SortingLayer: 0
  m_SortingOrder: 0
--- !u!33 &357168136
MeshFilter:
  m_ObjectHideFlags: 0
  m_CorrespondingSourceObject: {fileID: 0}
  m_PrefabInstance: {fileID: 0}
  m_PrefabAsset: {fileID: 0}
  m_GameObject: {fileID: 357168132}
  m_Mesh: {fileID: 10202, guid: 0000000000000000e000000000000000, type: 0}
--- !u!1 &360820257
GameObject:
  m_ObjectHideFlags: 0
  m_CorrespondingSourceObject: {fileID: 0}
  m_PrefabInstance: {fileID: 0}
  m_PrefabAsset: {fileID: 0}
  serializedVersion: 6
  m_Component:
  - component: {fileID: 360820258}
  m_Layer: 0
  m_Name: ObstacleGroup (3)
  m_TagString: Untagged
  m_Icon: {fileID: 0}
  m_NavMeshLayer: 0
  m_StaticEditorFlags: 22
  m_IsActive: 1
--- !u!4 &360820258
Transform:
  m_ObjectHideFlags: 0
  m_CorrespondingSourceObject: {fileID: 0}
  m_PrefabInstance: {fileID: 0}
  m_PrefabAsset: {fileID: 0}
  m_GameObject: {fileID: 360820257}
  m_LocalRotation: {x: -0, y: -1, z: -0, w: 0}
  m_LocalPosition: {x: -61.5, y: 0, z: -46}
  m_LocalScale: {x: 1, y: 1, z: 1}
  m_Children:
  - {fileID: 135846056}
  - {fileID: 1971926133}
  - {fileID: 1653699060}
  m_Father: {fileID: 964567400}
  m_RootOrder: 3
  m_LocalEulerAnglesHint: {x: 0, y: -180, z: 0}
--- !u!1 &383834470
GameObject:
  m_ObjectHideFlags: 0
  m_CorrespondingSourceObject: {fileID: 0}
  m_PrefabInstance: {fileID: 0}
  m_PrefabAsset: {fileID: 0}
  serializedVersion: 6
  m_Component:
  - component: {fileID: 383834471}
  - component: {fileID: 383834474}
  - component: {fileID: 383834473}
  - component: {fileID: 383834472}
  m_Layer: 9
  m_Name: Obstacle
  m_TagString: Untagged
  m_Icon: {fileID: 0}
  m_NavMeshLayer: 0
  m_StaticEditorFlags: 22
  m_IsActive: 1
--- !u!4 &383834471
Transform:
  m_ObjectHideFlags: 0
  m_CorrespondingSourceObject: {fileID: 0}
  m_PrefabInstance: {fileID: 0}
  m_PrefabAsset: {fileID: 0}
  m_GameObject: {fileID: 383834470}
  m_LocalRotation: {x: -0, y: -0, z: -0, w: 1}
  m_LocalPosition: {x: -38.5, y: 0.5, z: -31.5}
  m_LocalScale: {x: 8.9, y: 1, z: 2.9}
  m_Children: []
  m_Father: {fileID: 1253827638}
  m_RootOrder: 0
  m_LocalEulerAnglesHint: {x: 0, y: 0, z: 0}
--- !u!65 &383834472
BoxCollider:
  m_ObjectHideFlags: 0
  m_CorrespondingSourceObject: {fileID: 0}
  m_PrefabInstance: {fileID: 0}
  m_PrefabAsset: {fileID: 0}
  m_GameObject: {fileID: 383834470}
  m_Material: {fileID: 0}
  m_IsTrigger: 0
  m_Enabled: 1
  serializedVersion: 2
  m_Size: {x: 1, y: 1, z: 1}
  m_Center: {x: 0, y: 0, z: 0}
--- !u!23 &383834473
MeshRenderer:
  m_ObjectHideFlags: 0
  m_CorrespondingSourceObject: {fileID: 0}
  m_PrefabInstance: {fileID: 0}
  m_PrefabAsset: {fileID: 0}
  m_GameObject: {fileID: 383834470}
  m_Enabled: 1
  m_CastShadows: 1
  m_ReceiveShadows: 1
  m_DynamicOccludee: 1
  m_MotionVectors: 1
  m_LightProbeUsage: 1
  m_ReflectionProbeUsage: 1
  m_RayTracingMode: 2
  m_RenderingLayerMask: 1
  m_RendererPriority: 0
  m_Materials:
  - {fileID: 2100000, guid: 31321ba15b8f8eb4c954353edc038b1d, type: 2}
  m_StaticBatchInfo:
    firstSubMesh: 0
    subMeshCount: 0
  m_StaticBatchRoot: {fileID: 0}
  m_ProbeAnchor: {fileID: 0}
  m_LightProbeVolumeOverride: {fileID: 0}
  m_ScaleInLightmap: 1
  m_ReceiveGI: 1
  m_PreserveUVs: 0
  m_IgnoreNormalsForChartDetection: 0
  m_ImportantGI: 0
  m_StitchLightmapSeams: 1
  m_SelectedEditorRenderState: 3
  m_MinimumChartSize: 4
  m_AutoUVMaxDistance: 0.5
  m_AutoUVMaxAngle: 89
  m_LightmapParameters: {fileID: 0}
  m_SortingLayerID: 0
  m_SortingLayer: 0
  m_SortingOrder: 0
--- !u!33 &383834474
MeshFilter:
  m_ObjectHideFlags: 0
  m_CorrespondingSourceObject: {fileID: 0}
  m_PrefabInstance: {fileID: 0}
  m_PrefabAsset: {fileID: 0}
  m_GameObject: {fileID: 383834470}
  m_Mesh: {fileID: 10202, guid: 0000000000000000e000000000000000, type: 0}
--- !u!1 &394068406
GameObject:
  m_ObjectHideFlags: 0
  m_CorrespondingSourceObject: {fileID: 0}
  m_PrefabInstance: {fileID: 0}
  m_PrefabAsset: {fileID: 0}
  serializedVersion: 6
  m_Component:
  - component: {fileID: 394068407}
  - component: {fileID: 394068410}
  - component: {fileID: 394068409}
  - component: {fileID: 394068408}
  m_Layer: 8
  m_Name: Cube
  m_TagString: Untagged
  m_Icon: {fileID: 0}
  m_NavMeshLayer: 0
  m_StaticEditorFlags: 22
  m_IsActive: 1
--- !u!4 &394068407
Transform:
  m_ObjectHideFlags: 0
  m_CorrespondingSourceObject: {fileID: 0}
  m_PrefabInstance: {fileID: 0}
  m_PrefabAsset: {fileID: 0}
  m_GameObject: {fileID: 394068406}
  m_LocalRotation: {x: -0, y: -0, z: -0, w: 1}
  m_LocalPosition: {x: 0, y: -0.92, z: 34}
  m_LocalScale: {x: 10, y: 5, z: 40}
  m_Children: []
  m_Father: {fileID: 639690204}
  m_RootOrder: 2
  m_LocalEulerAnglesHint: {x: 0, y: 0, z: 0}
--- !u!65 &394068408
BoxCollider:
  m_ObjectHideFlags: 0
  m_CorrespondingSourceObject: {fileID: 0}
  m_PrefabInstance: {fileID: 0}
  m_PrefabAsset: {fileID: 0}
  m_GameObject: {fileID: 394068406}
  m_Material: {fileID: 0}
  m_IsTrigger: 0
  m_Enabled: 1
  serializedVersion: 2
  m_Size: {x: 1, y: 1, z: 1}
  m_Center: {x: 0, y: 0, z: 0}
--- !u!23 &394068409
MeshRenderer:
  m_ObjectHideFlags: 0
  m_CorrespondingSourceObject: {fileID: 0}
  m_PrefabInstance: {fileID: 0}
  m_PrefabAsset: {fileID: 0}
  m_GameObject: {fileID: 394068406}
  m_Enabled: 1
  m_CastShadows: 1
  m_ReceiveShadows: 1
  m_DynamicOccludee: 1
  m_MotionVectors: 1
  m_LightProbeUsage: 1
  m_ReflectionProbeUsage: 1
  m_RayTracingMode: 2
  m_RenderingLayerMask: 1
  m_RendererPriority: 0
  m_Materials:
  - {fileID: 2100000, guid: dbae133b81f12b94488073b8584eb554, type: 2}
  m_StaticBatchInfo:
    firstSubMesh: 0
    subMeshCount: 0
  m_StaticBatchRoot: {fileID: 0}
  m_ProbeAnchor: {fileID: 0}
  m_LightProbeVolumeOverride: {fileID: 0}
  m_ScaleInLightmap: 1
  m_ReceiveGI: 1
  m_PreserveUVs: 0
  m_IgnoreNormalsForChartDetection: 0
  m_ImportantGI: 0
  m_StitchLightmapSeams: 1
  m_SelectedEditorRenderState: 3
  m_MinimumChartSize: 4
  m_AutoUVMaxDistance: 0.5
  m_AutoUVMaxAngle: 89
  m_LightmapParameters: {fileID: 0}
  m_SortingLayerID: 0
  m_SortingLayer: 0
  m_SortingOrder: 0
--- !u!33 &394068410
MeshFilter:
  m_ObjectHideFlags: 0
  m_CorrespondingSourceObject: {fileID: 0}
  m_PrefabInstance: {fileID: 0}
  m_PrefabAsset: {fileID: 0}
  m_GameObject: {fileID: 394068406}
  m_Mesh: {fileID: 10202, guid: 0000000000000000e000000000000000, type: 0}
--- !u!1 &397544957
GameObject:
  m_ObjectHideFlags: 0
  m_CorrespondingSourceObject: {fileID: 0}
  m_PrefabInstance: {fileID: 0}
  m_PrefabAsset: {fileID: 0}
  serializedVersion: 6
  m_Component:
  - component: {fileID: 397544958}
  - component: {fileID: 397544961}
  - component: {fileID: 397544960}
  - component: {fileID: 397544959}
  m_Layer: 9
  m_Name: Obstacle (1)
  m_TagString: Untagged
  m_Icon: {fileID: 0}
  m_NavMeshLayer: 0
  m_StaticEditorFlags: 22
  m_IsActive: 1
--- !u!4 &397544958
Transform:
  m_ObjectHideFlags: 0
  m_CorrespondingSourceObject: {fileID: 0}
  m_PrefabInstance: {fileID: 0}
  m_PrefabAsset: {fileID: 0}
  m_GameObject: {fileID: 397544957}
  m_LocalRotation: {x: -0, y: -0, z: -0, w: 1}
  m_LocalPosition: {x: -27.5, y: 0.5, z: -30}
  m_LocalScale: {x: 2.9, y: 1, z: 4.9}
  m_Children: []
  m_Father: {fileID: 294765632}
  m_RootOrder: 0
  m_LocalEulerAnglesHint: {x: 0, y: 0, z: 0}
--- !u!65 &397544959
BoxCollider:
  m_ObjectHideFlags: 0
  m_CorrespondingSourceObject: {fileID: 0}
  m_PrefabInstance: {fileID: 0}
  m_PrefabAsset: {fileID: 0}
  m_GameObject: {fileID: 397544957}
  m_Material: {fileID: 0}
  m_IsTrigger: 0
  m_Enabled: 1
  serializedVersion: 2
  m_Size: {x: 1, y: 1, z: 1}
  m_Center: {x: 0, y: 0, z: 0}
--- !u!23 &397544960
MeshRenderer:
  m_ObjectHideFlags: 0
  m_CorrespondingSourceObject: {fileID: 0}
  m_PrefabInstance: {fileID: 0}
  m_PrefabAsset: {fileID: 0}
  m_GameObject: {fileID: 397544957}
  m_Enabled: 1
  m_CastShadows: 1
  m_ReceiveShadows: 1
  m_DynamicOccludee: 1
  m_MotionVectors: 1
  m_LightProbeUsage: 1
  m_ReflectionProbeUsage: 1
  m_RayTracingMode: 2
  m_RenderingLayerMask: 1
  m_RendererPriority: 0
  m_Materials:
  - {fileID: 2100000, guid: 31321ba15b8f8eb4c954353edc038b1d, type: 2}
  m_StaticBatchInfo:
    firstSubMesh: 0
    subMeshCount: 0
  m_StaticBatchRoot: {fileID: 0}
  m_ProbeAnchor: {fileID: 0}
  m_LightProbeVolumeOverride: {fileID: 0}
  m_ScaleInLightmap: 1
  m_ReceiveGI: 1
  m_PreserveUVs: 0
  m_IgnoreNormalsForChartDetection: 0
  m_ImportantGI: 0
  m_StitchLightmapSeams: 1
  m_SelectedEditorRenderState: 3
  m_MinimumChartSize: 4
  m_AutoUVMaxDistance: 0.5
  m_AutoUVMaxAngle: 89
  m_LightmapParameters: {fileID: 0}
  m_SortingLayerID: 0
  m_SortingLayer: 0
  m_SortingOrder: 0
--- !u!33 &397544961
MeshFilter:
  m_ObjectHideFlags: 0
  m_CorrespondingSourceObject: {fileID: 0}
  m_PrefabInstance: {fileID: 0}
  m_PrefabAsset: {fileID: 0}
  m_GameObject: {fileID: 397544957}
  m_Mesh: {fileID: 10202, guid: 0000000000000000e000000000000000, type: 0}
--- !u!1 &398783180
GameObject:
  m_ObjectHideFlags: 0
  m_CorrespondingSourceObject: {fileID: 0}
  m_PrefabInstance: {fileID: 0}
  m_PrefabAsset: {fileID: 0}
  serializedVersion: 6
  m_Component:
  - component: {fileID: 398783181}
  - component: {fileID: 398783184}
  - component: {fileID: 398783183}
  - component: {fileID: 398783182}
  m_Layer: 0
  m_Name: InGame Screen Manager (Canvas)
  m_TagString: Untagged
  m_Icon: {fileID: 0}
  m_NavMeshLayer: 0
  m_StaticEditorFlags: 0
  m_IsActive: 1
--- !u!224 &398783181
RectTransform:
  m_ObjectHideFlags: 0
  m_CorrespondingSourceObject: {fileID: 0}
  m_PrefabInstance: {fileID: 0}
  m_PrefabAsset: {fileID: 0}
  m_GameObject: {fileID: 398783180}
  m_LocalRotation: {x: 0, y: 0, z: 0, w: 1}
  m_LocalPosition: {x: 0, y: 0, z: 0}
  m_LocalScale: {x: 0, y: 0, z: 0}
  m_Children:
  - {fileID: 1827203935}
  m_Father: {fileID: 851290505}
  m_RootOrder: 0
  m_LocalEulerAnglesHint: {x: 0, y: 0, z: 0}
  m_AnchorMin: {x: 0, y: 0}
  m_AnchorMax: {x: 0, y: 0}
  m_AnchoredPosition: {x: 0, y: 0}
  m_SizeDelta: {x: 0, y: 0}
  m_Pivot: {x: 0, y: 0}
--- !u!114 &398783182
MonoBehaviour:
  m_ObjectHideFlags: 0
  m_CorrespondingSourceObject: {fileID: 0}
  m_PrefabInstance: {fileID: 0}
  m_PrefabAsset: {fileID: 0}
  m_GameObject: {fileID: 398783180}
  m_Enabled: 1
  m_EditorHideFlags: 0
  m_Script: {fileID: 11500000, guid: dc42784cf147c0c48a680349fa168899, type: 3}
  m_Name: 
  m_EditorClassIdentifier: 
  m_IgnoreReversedGraphics: 1
  m_BlockingObjects: 0
  m_BlockingMask:
    serializedVersion: 2
    m_Bits: 823
--- !u!114 &398783183
MonoBehaviour:
  m_ObjectHideFlags: 0
  m_CorrespondingSourceObject: {fileID: 0}
  m_PrefabInstance: {fileID: 0}
  m_PrefabAsset: {fileID: 0}
  m_GameObject: {fileID: 398783180}
  m_Enabled: 1
  m_EditorHideFlags: 0
  m_Script: {fileID: 11500000, guid: 0cd44c1031e13a943bb63640046fad76, type: 3}
  m_Name: 
  m_EditorClassIdentifier: 
  m_UiScaleMode: 1
  m_ReferencePixelsPerUnit: 100
  m_ScaleFactor: 1
  m_ReferenceResolution: {x: 1920, y: 1080}
  m_ScreenMatchMode: 0
  m_MatchWidthOrHeight: 0.75
  m_PhysicalUnit: 3
  m_FallbackScreenDPI: 96
  m_DefaultSpriteDPI: 96
  m_DynamicPixelsPerUnit: 1
--- !u!223 &398783184
Canvas:
  m_ObjectHideFlags: 0
  m_CorrespondingSourceObject: {fileID: 0}
  m_PrefabInstance: {fileID: 0}
  m_PrefabAsset: {fileID: 0}
  m_GameObject: {fileID: 398783180}
  m_Enabled: 1
  serializedVersion: 3
  m_RenderMode: 0
  m_Camera: {fileID: 0}
  m_PlaneDistance: 100
  m_PixelPerfect: 0
  m_ReceivesEvents: 1
  m_OverrideSorting: 0
  m_OverridePixelPerfect: 0
  m_SortingBucketNormalizedSize: 0
  m_AdditionalShaderChannelsFlag: 25
  m_SortingLayerID: 0
  m_SortingOrder: 0
  m_TargetDisplay: 0
--- !u!1 &428706876
GameObject:
  m_ObjectHideFlags: 0
  m_CorrespondingSourceObject: {fileID: 0}
  m_PrefabInstance: {fileID: 0}
  m_PrefabAsset: {fileID: 0}
  serializedVersion: 6
  m_Component:
  - component: {fileID: 428706877}
  m_Layer: 0
  m_Name: ObstacleGroup (2)
  m_TagString: Untagged
  m_Icon: {fileID: 0}
  m_NavMeshLayer: 0
  m_StaticEditorFlags: 22
  m_IsActive: 1
--- !u!4 &428706877
Transform:
  m_ObjectHideFlags: 0
  m_CorrespondingSourceObject: {fileID: 0}
  m_PrefabInstance: {fileID: 0}
  m_PrefabAsset: {fileID: 0}
  m_GameObject: {fileID: 428706876}
  m_LocalRotation: {x: -0, y: -1, z: -0, w: 0}
  m_LocalPosition: {x: -3.7546616, y: 0, z: -41.356808}
  m_LocalScale: {x: 1, y: 1, z: 1}
  m_Children:
  - {fileID: 2094243186}
  - {fileID: 276865299}
  m_Father: {fileID: 1431660728}
  m_RootOrder: 2
  m_LocalEulerAnglesHint: {x: 0, y: -180, z: 0}
--- !u!1 &432699019
GameObject:
  m_ObjectHideFlags: 0
  m_CorrespondingSourceObject: {fileID: 0}
  m_PrefabInstance: {fileID: 0}
  m_PrefabAsset: {fileID: 0}
  serializedVersion: 6
  m_Component:
  - component: {fileID: 432699020}
  - component: {fileID: 432699023}
  - component: {fileID: 432699022}
  - component: {fileID: 432699021}
  - component: {fileID: 432699025}
  - component: {fileID: 432699024}
  m_Layer: 0
  m_Name: Camera
  m_TagString: Untagged
  m_Icon: {fileID: 0}
  m_NavMeshLayer: 0
  m_StaticEditorFlags: 0
  m_IsActive: 1
--- !u!4 &432699020
Transform:
  m_ObjectHideFlags: 0
  m_CorrespondingSourceObject: {fileID: 0}
  m_PrefabInstance: {fileID: 0}
  m_PrefabAsset: {fileID: 0}
  m_GameObject: {fileID: 432699019}
<<<<<<< HEAD
  m_LocalRotation: {x: 0.27781588, y: 0.36497167, z: -0.1150751, w: 0.8811196}
  m_LocalPosition: {x: -42, y: 44, z: -56}
=======
  m_LocalRotation: {x: 0.33036605, y: 0.2432104, z: -0.08852133, w: 0.9076734}
  m_LocalPosition: {x: -40.556904, y: 55.136944, z: -109.39019}
>>>>>>> f4325b8c
  m_LocalScale: {x: 1, y: 1, z: 1}
  m_Children: []
  m_Father: {fileID: 856941834}
  m_RootOrder: 0
  m_LocalEulerAnglesHint: {x: 30, y: 45, z: 0}
--- !u!114 &432699021
MonoBehaviour:
  m_ObjectHideFlags: 0
  m_CorrespondingSourceObject: {fileID: 0}
  m_PrefabInstance: {fileID: 0}
  m_PrefabAsset: {fileID: 0}
  m_GameObject: {fileID: 432699019}
  m_Enabled: 1
  m_EditorHideFlags: 0
  m_Script: {fileID: 11500000, guid: a79441f348de89743a2939f4d699eac1, type: 3}
  m_Name: 
  m_EditorClassIdentifier: 
  m_RenderShadows: 1
  m_RequiresDepthTextureOption: 2
  m_RequiresOpaqueTextureOption: 2
  m_CameraType: 0
  m_Cameras: []
  m_RendererIndex: 0
  m_VolumeLayerMask:
    serializedVersion: 2
    m_Bits: 1
  m_VolumeTrigger: {fileID: 0}
  m_RenderPostProcessing: 1
  m_Antialiasing: 0
  m_AntialiasingQuality: 2
  m_StopNaN: 1
  m_Dithering: 1
  m_ClearDepth: 1
  m_RequiresDepthTexture: 0
  m_RequiresColorTexture: 0
  m_Version: 2
--- !u!81 &432699022
AudioListener:
  m_ObjectHideFlags: 0
  m_CorrespondingSourceObject: {fileID: 0}
  m_PrefabInstance: {fileID: 0}
  m_PrefabAsset: {fileID: 0}
  m_GameObject: {fileID: 432699019}
  m_Enabled: 1
--- !u!20 &432699023
Camera:
  m_ObjectHideFlags: 0
  m_CorrespondingSourceObject: {fileID: 0}
  m_PrefabInstance: {fileID: 0}
  m_PrefabAsset: {fileID: 0}
  m_GameObject: {fileID: 432699019}
  m_Enabled: 1
  serializedVersion: 2
  m_ClearFlags: 1
  m_BackGroundColor: {r: 0.19215687, g: 0.3019608, b: 0.4745098, a: 0}
  m_projectionMatrixMode: 1
  m_GateFitMode: 2
  m_FOVAxisMode: 0
  m_SensorSize: {x: 70.41, y: 52.63}
  m_LensShift: {x: 0, y: 0}
  m_FocalLength: 83.46052
  m_NormalizedViewPortRect:
    serializedVersion: 2
    x: 0
    y: 0
    width: 1
    height: 1
  near clip plane: 0.3
  far clip plane: 500
  field of view: 33
  orthographic: 0
  orthographic size: 5
  m_Depth: 0
  m_CullingMask:
    serializedVersion: 2
    m_Bits: 823
  m_RenderingPath: -1
  m_TargetTexture: {fileID: 0}
  m_TargetDisplay: 0
  m_TargetEye: 3
  m_HDR: 1
  m_AllowMSAA: 1
  m_AllowDynamicResolution: 0
  m_ForceIntoRT: 0
  m_OcclusionCulling: 1
  m_StereoConvergence: 10
  m_StereoSeparation: 0.022
--- !u!114 &432699024
MonoBehaviour:
  m_ObjectHideFlags: 0
  m_CorrespondingSourceObject: {fileID: 0}
  m_PrefabInstance: {fileID: 0}
  m_PrefabAsset: {fileID: 0}
  m_GameObject: {fileID: 432699019}
  m_Enabled: 0
  m_EditorHideFlags: 0
  m_Script: {fileID: 11500000, guid: 7dbc8904d227ad9419318dfe716470dd, type: 3}
  m_Name: 
  m_EditorClassIdentifier: 
  positionLerpTime: 0.2
  boost: 3.5
  mouseSensitivityCurve:
    serializedVersion: 2
    m_Curve:
    - serializedVersion: 3
      time: 0
      value: 0.5
      inSlope: 0
      outSlope: 5
      tangentMode: 0
      weightedMode: 0
      inWeight: 0
      outWeight: 0
    - serializedVersion: 3
      time: 1
      value: 2.5
      inSlope: 0
      outSlope: 0
      tangentMode: 0
      weightedMode: 0
      inWeight: 0
      outWeight: 0
    m_PreInfinity: 2
    m_PostInfinity: 2
    m_RotationOrder: 4
  rotationLerpTime: 0.01
  invertY: 0
--- !u!114 &432699025
MonoBehaviour:
  m_ObjectHideFlags: 0
  m_CorrespondingSourceObject: {fileID: 0}
  m_PrefabInstance: {fileID: 0}
  m_PrefabAsset: {fileID: 0}
  m_GameObject: {fileID: 432699019}
  m_Enabled: 1
  m_EditorHideFlags: 0
  m_Script: {fileID: 11500000, guid: 72ece51f2901e7445ab60da3685d6b5f, type: 3}
  m_Name: 
  m_EditorClassIdentifier: 
  m_ShowDebugText: 1
  m_ShowCameraFrustum: 1
  m_IgnoreTimeScale: 0
  m_WorldUpOverride: {fileID: 0}
  m_UpdateMethod: 2
  m_BlendUpdateMethod: 1
  m_DefaultBlend:
    m_Style: 1
    m_Time: 2
    m_CustomCurve:
      serializedVersion: 2
      m_Curve: []
      m_PreInfinity: 2
      m_PostInfinity: 2
      m_RotationOrder: 4
  m_CustomBlends: {fileID: 0}
  m_CameraCutEvent:
    m_PersistentCalls:
      m_Calls: []
  m_CameraActivatedEvent:
    m_PersistentCalls:
      m_Calls: []
--- !u!1 &473622840
GameObject:
  m_ObjectHideFlags: 0
  m_CorrespondingSourceObject: {fileID: 0}
  m_PrefabInstance: {fileID: 0}
  m_PrefabAsset: {fileID: 0}
  serializedVersion: 6
  m_Component:
  - component: {fileID: 473622841}
  - component: {fileID: 473622843}
  - component: {fileID: 473622842}
  m_Layer: 0
  m_Name: Text (TMP)
  m_TagString: Untagged
  m_Icon: {fileID: 0}
  m_NavMeshLayer: 0
  m_StaticEditorFlags: 0
  m_IsActive: 1
--- !u!224 &473622841
RectTransform:
  m_ObjectHideFlags: 0
  m_CorrespondingSourceObject: {fileID: 0}
  m_PrefabInstance: {fileID: 0}
  m_PrefabAsset: {fileID: 0}
  m_GameObject: {fileID: 473622840}
  m_LocalRotation: {x: -0, y: -0, z: -0, w: 1}
  m_LocalPosition: {x: 0, y: 0, z: 0}
  m_LocalScale: {x: 1, y: 1, z: 1}
  m_Children: []
  m_Father: {fileID: 560947401}
  m_RootOrder: 1
  m_LocalEulerAnglesHint: {x: 0, y: 0, z: 0}
  m_AnchorMin: {x: 0, y: 0}
  m_AnchorMax: {x: 1, y: 1}
  m_AnchoredPosition: {x: 12.499999, y: -0.5}
  m_SizeDelta: {x: -35, y: -3}
  m_Pivot: {x: 0.5, y: 0.5}
--- !u!114 &473622842
MonoBehaviour:
  m_ObjectHideFlags: 0
  m_CorrespondingSourceObject: {fileID: 0}
  m_PrefabInstance: {fileID: 0}
  m_PrefabAsset: {fileID: 0}
  m_GameObject: {fileID: 473622840}
  m_Enabled: 1
  m_EditorHideFlags: 0
  m_Script: {fileID: 11500000, guid: f4688fdb7df04437aeb418b961361dc5, type: 3}
  m_Name: 
  m_EditorClassIdentifier: 
  m_Material: {fileID: 0}
  m_Color: {r: 1, g: 1, b: 1, a: 1}
  m_RaycastTarget: 0
  m_Maskable: 1
  m_OnCullStateChanged:
    m_PersistentCalls:
      m_Calls: []
  m_text: Show nodes
  m_isRightToLeft: 0
  m_fontAsset: {fileID: 11400000, guid: 8f586378b4e144a9851e7b34d9b748ee, type: 2}
  m_sharedMaterial: {fileID: 2180264, guid: 8f586378b4e144a9851e7b34d9b748ee, type: 2}
  m_fontSharedMaterials: []
  m_fontMaterial: {fileID: 0}
  m_fontMaterials: []
  m_fontColor32:
    serializedVersion: 2
    rgba: 4294967295
  m_fontColor: {r: 1, g: 1, b: 1, a: 1}
  m_enableVertexGradient: 0
  m_colorMode: 3
  m_fontColorGradient:
    topLeft: {r: 1, g: 1, b: 1, a: 1}
    topRight: {r: 1, g: 1, b: 1, a: 1}
    bottomLeft: {r: 1, g: 1, b: 1, a: 1}
    bottomRight: {r: 1, g: 1, b: 1, a: 1}
  m_fontColorGradientPreset: {fileID: 0}
  m_spriteAsset: {fileID: 0}
  m_tintAllSprites: 0
  m_StyleSheet: {fileID: 0}
  m_TextStyleHashCode: -1183493901
  m_overrideHtmlColors: 0
  m_faceColor:
    serializedVersion: 2
    rgba: 4294967295
  m_fontSize: 15
  m_fontSizeBase: 15
  m_fontWeight: 400
  m_enableAutoSizing: 0
  m_fontSizeMin: 18
  m_fontSizeMax: 72
  m_fontStyle: 0
  m_HorizontalAlignment: 1
  m_VerticalAlignment: 256
  m_textAlignment: 65535
  m_characterSpacing: 0
  m_wordSpacing: 0
  m_lineSpacing: 0
  m_lineSpacingMax: 0
  m_paragraphSpacing: 0
  m_charWidthMaxAdj: 0
  m_enableWordWrapping: 1
  m_wordWrappingRatios: 0.4
  m_overflowMode: 0
  m_linkedTextComponent: {fileID: 0}
  parentLinkedComponent: {fileID: 0}
  m_enableKerning: 1
  m_enableExtraPadding: 0
  checkPaddingRequired: 0
  m_isRichText: 1
  m_parseCtrlCharacters: 1
  m_isOrthographic: 1
  m_isCullingEnabled: 0
  m_horizontalMapping: 0
  m_verticalMapping: 0
  m_uvLineOffset: 0
  m_geometrySortingOrder: 0
  m_IsTextObjectScaleStatic: 0
  m_VertexBufferAutoSizeReduction: 1
  m_useMaxVisibleDescender: 1
  m_pageToDisplay: 1
  m_margin: {x: 0, y: 0, z: 0, w: 0}
  m_isUsingLegacyAnimationComponent: 0
  m_isVolumetricText: 0
  m_hasFontAssetChanged: 0
  m_baseMaterial: {fileID: 0}
  m_maskOffset: {x: 0, y: 0, z: 0, w: 0}
--- !u!222 &473622843
CanvasRenderer:
  m_ObjectHideFlags: 0
  m_CorrespondingSourceObject: {fileID: 0}
  m_PrefabInstance: {fileID: 0}
  m_PrefabAsset: {fileID: 0}
  m_GameObject: {fileID: 473622840}
  m_CullTransparentMesh: 0
--- !u!1 &496706264
GameObject:
  m_ObjectHideFlags: 0
  m_CorrespondingSourceObject: {fileID: 0}
  m_PrefabInstance: {fileID: 0}
  m_PrefabAsset: {fileID: 0}
  serializedVersion: 6
  m_Component:
  - component: {fileID: 496706265}
  - component: {fileID: 496706268}
  - component: {fileID: 496706267}
  - component: {fileID: 496706266}
  m_Layer: 9
  m_Name: Obstacle (2)
  m_TagString: Untagged
  m_Icon: {fileID: 0}
  m_NavMeshLayer: 0
  m_StaticEditorFlags: 22
  m_IsActive: 1
--- !u!4 &496706265
Transform:
  m_ObjectHideFlags: 0
  m_CorrespondingSourceObject: {fileID: 0}
  m_PrefabInstance: {fileID: 0}
  m_PrefabAsset: {fileID: 0}
  m_GameObject: {fileID: 496706264}
  m_LocalRotation: {x: -0, y: -0, z: -0, w: 1}
  m_LocalPosition: {x: -1.5, y: 0.5, z: -5}
  m_LocalScale: {x: 2.9, y: 1, z: 8.9}
  m_Children: []
  m_Father: {fileID: 1204781725}
  m_RootOrder: 0
  m_LocalEulerAnglesHint: {x: 0, y: 0, z: 0}
--- !u!65 &496706266
BoxCollider:
  m_ObjectHideFlags: 0
  m_CorrespondingSourceObject: {fileID: 0}
  m_PrefabInstance: {fileID: 0}
  m_PrefabAsset: {fileID: 0}
  m_GameObject: {fileID: 496706264}
  m_Material: {fileID: 0}
  m_IsTrigger: 0
  m_Enabled: 1
  serializedVersion: 2
  m_Size: {x: 1, y: 1, z: 1}
  m_Center: {x: 0, y: 0, z: 0}
--- !u!23 &496706267
MeshRenderer:
  m_ObjectHideFlags: 0
  m_CorrespondingSourceObject: {fileID: 0}
  m_PrefabInstance: {fileID: 0}
  m_PrefabAsset: {fileID: 0}
  m_GameObject: {fileID: 496706264}
  m_Enabled: 1
  m_CastShadows: 1
  m_ReceiveShadows: 1
  m_DynamicOccludee: 1
  m_MotionVectors: 1
  m_LightProbeUsage: 1
  m_ReflectionProbeUsage: 1
  m_RayTracingMode: 2
  m_RenderingLayerMask: 1
  m_RendererPriority: 0
  m_Materials:
  - {fileID: 2100000, guid: 31321ba15b8f8eb4c954353edc038b1d, type: 2}
  m_StaticBatchInfo:
    firstSubMesh: 0
    subMeshCount: 0
  m_StaticBatchRoot: {fileID: 0}
  m_ProbeAnchor: {fileID: 0}
  m_LightProbeVolumeOverride: {fileID: 0}
  m_ScaleInLightmap: 1
  m_ReceiveGI: 1
  m_PreserveUVs: 0
  m_IgnoreNormalsForChartDetection: 0
  m_ImportantGI: 0
  m_StitchLightmapSeams: 1
  m_SelectedEditorRenderState: 3
  m_MinimumChartSize: 4
  m_AutoUVMaxDistance: 0.5
  m_AutoUVMaxAngle: 89
  m_LightmapParameters: {fileID: 0}
  m_SortingLayerID: 0
  m_SortingLayer: 0
  m_SortingOrder: 0
--- !u!33 &496706268
MeshFilter:
  m_ObjectHideFlags: 0
  m_CorrespondingSourceObject: {fileID: 0}
  m_PrefabInstance: {fileID: 0}
  m_PrefabAsset: {fileID: 0}
  m_GameObject: {fileID: 496706264}
  m_Mesh: {fileID: 10202, guid: 0000000000000000e000000000000000, type: 0}
--- !u!1 &501417505
GameObject:
  m_ObjectHideFlags: 0
  m_CorrespondingSourceObject: {fileID: 0}
  m_PrefabInstance: {fileID: 0}
  m_PrefabAsset: {fileID: 0}
  serializedVersion: 6
  m_Component:
  - component: {fileID: 501417506}
  m_Layer: 0
  m_Name: ComposedObstacle
  m_TagString: Untagged
  m_Icon: {fileID: 0}
  m_NavMeshLayer: 0
  m_StaticEditorFlags: 22
  m_IsActive: 1
--- !u!4 &501417506
Transform:
  m_ObjectHideFlags: 0
  m_CorrespondingSourceObject: {fileID: 0}
  m_PrefabInstance: {fileID: 0}
  m_PrefabAsset: {fileID: 0}
  m_GameObject: {fileID: 501417505}
  m_LocalRotation: {x: -0, y: -0, z: -0, w: 1}
  m_LocalPosition: {x: -18, y: 0, z: -21.5}
  m_LocalScale: {x: 1, y: 1, z: 1}
  m_Children: []
  m_Father: {fileID: 725671021}
  m_RootOrder: 2
  m_LocalEulerAnglesHint: {x: 0, y: 0, z: 0}
--- !u!1 &501691806
GameObject:
  m_ObjectHideFlags: 0
  m_CorrespondingSourceObject: {fileID: 0}
  m_PrefabInstance: {fileID: 0}
  m_PrefabAsset: {fileID: 0}
  serializedVersion: 6
  m_Component:
  - component: {fileID: 501691807}
  m_Layer: 0
  m_Name: ComposedObstacle
  m_TagString: Untagged
  m_Icon: {fileID: 0}
  m_NavMeshLayer: 0
  m_StaticEditorFlags: 22
  m_IsActive: 1
--- !u!4 &501691807
Transform:
  m_ObjectHideFlags: 0
  m_CorrespondingSourceObject: {fileID: 0}
  m_PrefabInstance: {fileID: 0}
  m_PrefabAsset: {fileID: 0}
  m_GameObject: {fileID: 501691806}
  m_LocalRotation: {x: -0, y: -0, z: -0, w: 1}
  m_LocalPosition: {x: -18, y: 0, z: -21.5}
  m_LocalScale: {x: 1, y: 1, z: 1}
  m_Children: []
  m_Father: {fileID: 604809114}
  m_RootOrder: 0
  m_LocalEulerAnglesHint: {x: 0, y: 0, z: 0}
--- !u!1 &508432642
GameObject:
  m_ObjectHideFlags: 0
  m_CorrespondingSourceObject: {fileID: 0}
  m_PrefabInstance: {fileID: 0}
  m_PrefabAsset: {fileID: 0}
  serializedVersion: 6
  m_Component:
  - component: {fileID: 508432643}
  m_Layer: 0
  m_Name: ComposedObstacle
  m_TagString: Untagged
  m_Icon: {fileID: 0}
  m_NavMeshLayer: 0
  m_StaticEditorFlags: 22
  m_IsActive: 1
--- !u!4 &508432643
Transform:
  m_ObjectHideFlags: 0
  m_CorrespondingSourceObject: {fileID: 0}
  m_PrefabInstance: {fileID: 0}
  m_PrefabAsset: {fileID: 0}
  m_GameObject: {fileID: 508432642}
  m_LocalRotation: {x: -0, y: -0, z: -0, w: 1}
  m_LocalPosition: {x: -18, y: 0, z: -21.5}
  m_LocalScale: {x: 1, y: 1, z: 1}
  m_Children: []
  m_Father: {fileID: 809550065}
  m_RootOrder: 0
  m_LocalEulerAnglesHint: {x: 0, y: 0, z: 0}
--- !u!1 &515627972
GameObject:
  m_ObjectHideFlags: 0
  m_CorrespondingSourceObject: {fileID: 0}
  m_PrefabInstance: {fileID: 0}
  m_PrefabAsset: {fileID: 0}
  serializedVersion: 6
  m_Component:
  - component: {fileID: 515627973}
  - component: {fileID: 515627976}
  - component: {fileID: 515627975}
  - component: {fileID: 515627974}
  m_Layer: 9
  m_Name: Obstacle (1)
  m_TagString: Untagged
  m_Icon: {fileID: 0}
  m_NavMeshLayer: 0
  m_StaticEditorFlags: 22
  m_IsActive: 1
--- !u!4 &515627973
Transform:
  m_ObjectHideFlags: 0
  m_CorrespondingSourceObject: {fileID: 0}
  m_PrefabInstance: {fileID: 0}
  m_PrefabAsset: {fileID: 0}
  m_GameObject: {fileID: 515627972}
  m_LocalRotation: {x: -0, y: -0, z: -0, w: 1}
  m_LocalPosition: {x: -27.5, y: 0.5, z: -30}
  m_LocalScale: {x: 2.9, y: 1, z: 4.9}
  m_Children: []
  m_Father: {fileID: 725671021}
  m_RootOrder: 1
  m_LocalEulerAnglesHint: {x: 0, y: 0, z: 0}
--- !u!65 &515627974
BoxCollider:
  m_ObjectHideFlags: 0
  m_CorrespondingSourceObject: {fileID: 0}
  m_PrefabInstance: {fileID: 0}
  m_PrefabAsset: {fileID: 0}
  m_GameObject: {fileID: 515627972}
  m_Material: {fileID: 0}
  m_IsTrigger: 0
  m_Enabled: 1
  serializedVersion: 2
  m_Size: {x: 1, y: 1, z: 1}
  m_Center: {x: 0, y: 0, z: 0}
--- !u!23 &515627975
MeshRenderer:
  m_ObjectHideFlags: 0
  m_CorrespondingSourceObject: {fileID: 0}
  m_PrefabInstance: {fileID: 0}
  m_PrefabAsset: {fileID: 0}
  m_GameObject: {fileID: 515627972}
  m_Enabled: 1
  m_CastShadows: 1
  m_ReceiveShadows: 1
  m_DynamicOccludee: 1
  m_MotionVectors: 1
  m_LightProbeUsage: 1
  m_ReflectionProbeUsage: 1
  m_RayTracingMode: 2
  m_RenderingLayerMask: 1
  m_RendererPriority: 0
  m_Materials:
  - {fileID: 2100000, guid: 31321ba15b8f8eb4c954353edc038b1d, type: 2}
  m_StaticBatchInfo:
    firstSubMesh: 0
    subMeshCount: 0
  m_StaticBatchRoot: {fileID: 0}
  m_ProbeAnchor: {fileID: 0}
  m_LightProbeVolumeOverride: {fileID: 0}
  m_ScaleInLightmap: 1
  m_ReceiveGI: 1
  m_PreserveUVs: 0
  m_IgnoreNormalsForChartDetection: 0
  m_ImportantGI: 0
  m_StitchLightmapSeams: 1
  m_SelectedEditorRenderState: 3
  m_MinimumChartSize: 4
  m_AutoUVMaxDistance: 0.5
  m_AutoUVMaxAngle: 89
  m_LightmapParameters: {fileID: 0}
  m_SortingLayerID: 0
  m_SortingLayer: 0
  m_SortingOrder: 0
--- !u!33 &515627976
MeshFilter:
  m_ObjectHideFlags: 0
  m_CorrespondingSourceObject: {fileID: 0}
  m_PrefabInstance: {fileID: 0}
  m_PrefabAsset: {fileID: 0}
  m_GameObject: {fileID: 515627972}
  m_Mesh: {fileID: 10202, guid: 0000000000000000e000000000000000, type: 0}
--- !u!1 &516732004
GameObject:
  m_ObjectHideFlags: 0
  m_CorrespondingSourceObject: {fileID: 0}
  m_PrefabInstance: {fileID: 0}
  m_PrefabAsset: {fileID: 0}
  serializedVersion: 6
  m_Component:
  - component: {fileID: 516732005}
  - component: {fileID: 516732008}
  - component: {fileID: 516732007}
  - component: {fileID: 516732006}
  m_Layer: 9
  m_Name: Obstacle (2)
  m_TagString: Untagged
  m_Icon: {fileID: 0}
  m_NavMeshLayer: 0
  m_StaticEditorFlags: 22
  m_IsActive: 1
--- !u!4 &516732005
Transform:
  m_ObjectHideFlags: 0
  m_CorrespondingSourceObject: {fileID: 0}
  m_PrefabInstance: {fileID: 0}
  m_PrefabAsset: {fileID: 0}
  m_GameObject: {fileID: 516732004}
  m_LocalRotation: {x: -0, y: -0, z: -0, w: 1}
  m_LocalPosition: {x: -1.5, y: 0.5, z: -5}
  m_LocalScale: {x: 2.9, y: 1, z: 8.9}
  m_Children: []
  m_Father: {fileID: 805181663}
  m_RootOrder: 0
  m_LocalEulerAnglesHint: {x: 0, y: 0, z: 0}
--- !u!65 &516732006
BoxCollider:
  m_ObjectHideFlags: 0
  m_CorrespondingSourceObject: {fileID: 0}
  m_PrefabInstance: {fileID: 0}
  m_PrefabAsset: {fileID: 0}
  m_GameObject: {fileID: 516732004}
  m_Material: {fileID: 0}
  m_IsTrigger: 0
  m_Enabled: 1
  serializedVersion: 2
  m_Size: {x: 1, y: 1, z: 1}
  m_Center: {x: 0, y: 0, z: 0}
--- !u!23 &516732007
MeshRenderer:
  m_ObjectHideFlags: 0
  m_CorrespondingSourceObject: {fileID: 0}
  m_PrefabInstance: {fileID: 0}
  m_PrefabAsset: {fileID: 0}
  m_GameObject: {fileID: 516732004}
  m_Enabled: 1
  m_CastShadows: 1
  m_ReceiveShadows: 1
  m_DynamicOccludee: 1
  m_MotionVectors: 1
  m_LightProbeUsage: 1
  m_ReflectionProbeUsage: 1
  m_RayTracingMode: 2
  m_RenderingLayerMask: 1
  m_RendererPriority: 0
  m_Materials:
  - {fileID: 2100000, guid: 31321ba15b8f8eb4c954353edc038b1d, type: 2}
  m_StaticBatchInfo:
    firstSubMesh: 0
    subMeshCount: 0
  m_StaticBatchRoot: {fileID: 0}
  m_ProbeAnchor: {fileID: 0}
  m_LightProbeVolumeOverride: {fileID: 0}
  m_ScaleInLightmap: 1
  m_ReceiveGI: 1
  m_PreserveUVs: 0
  m_IgnoreNormalsForChartDetection: 0
  m_ImportantGI: 0
  m_StitchLightmapSeams: 1
  m_SelectedEditorRenderState: 3
  m_MinimumChartSize: 4
  m_AutoUVMaxDistance: 0.5
  m_AutoUVMaxAngle: 89
  m_LightmapParameters: {fileID: 0}
  m_SortingLayerID: 0
  m_SortingLayer: 0
  m_SortingOrder: 0
--- !u!33 &516732008
MeshFilter:
  m_ObjectHideFlags: 0
  m_CorrespondingSourceObject: {fileID: 0}
  m_PrefabInstance: {fileID: 0}
  m_PrefabAsset: {fileID: 0}
  m_GameObject: {fileID: 516732004}
  m_Mesh: {fileID: 10202, guid: 0000000000000000e000000000000000, type: 0}
--- !u!1 &531129621
GameObject:
  m_ObjectHideFlags: 3
  m_CorrespondingSourceObject: {fileID: 0}
  m_PrefabInstance: {fileID: 0}
  m_PrefabAsset: {fileID: 0}
  serializedVersion: 6
  m_Component:
  - component: {fileID: 531129622}
  - component: {fileID: 531129624}
  - component: {fileID: 531129623}
  - component: {fileID: 531129625}
  m_Layer: 0
  m_Name: cm
  m_TagString: Untagged
  m_Icon: {fileID: 0}
  m_NavMeshLayer: 0
  m_StaticEditorFlags: 0
  m_IsActive: 1
--- !u!4 &531129622
Transform:
  m_ObjectHideFlags: 3
  m_CorrespondingSourceObject: {fileID: 0}
  m_PrefabInstance: {fileID: 0}
  m_PrefabAsset: {fileID: 0}
  m_GameObject: {fileID: 531129621}
  m_LocalRotation: {x: -0.33985126, y: -0.58977544, z: 0.29988262, w: 0.6683835}
  m_LocalPosition: {x: 7.3912363, y: 2.933796, z: 50.425896}
  m_LocalScale: {x: 1, y: 1, z: 1}
  m_Children: []
  m_Father: {fileID: 2060211776}
  m_RootOrder: 0
  m_LocalEulerAnglesHint: {x: 0, y: 0, z: 0}
--- !u!114 &531129623
MonoBehaviour:
  m_ObjectHideFlags: 3
  m_CorrespondingSourceObject: {fileID: 0}
  m_PrefabInstance: {fileID: 0}
  m_PrefabAsset: {fileID: 0}
  m_GameObject: {fileID: 531129621}
  m_Enabled: 1
  m_EditorHideFlags: 0
  m_Script: {fileID: 11500000, guid: 6ad980451443d70438faac0bc6c235a0, type: 3}
  m_Name: 
  m_EditorClassIdentifier: 
  m_TrackedObjectOffset: {x: -8, y: 0, z: 0}
  m_LookaheadTime: 0
  m_LookaheadSmoothing: 0
  m_LookaheadIgnoreY: 0
  m_XDamping: 2
  m_YDamping: 2
  m_ZDamping: 2
  m_TargetMovementOnly: 1
  m_ScreenX: 0.5
  m_ScreenY: 0.5
  m_CameraDistance: 85
  m_DeadZoneWidth: 0
  m_DeadZoneHeight: 0
  m_DeadZoneDepth: 0
  m_UnlimitedSoftZone: 0
  m_SoftZoneWidth: 0.8
  m_SoftZoneHeight: 0.8
  m_BiasX: 0
  m_BiasY: 0
  m_CenterOnActivate: 1
  m_GroupFramingMode: 2
  m_AdjustmentMode: 0
  m_GroupFramingSize: 0.8
  m_MaxDollyIn: 5000
  m_MaxDollyOut: 5000
  m_MinimumDistance: 1
  m_MaximumDistance: 5000
  m_MinimumFOV: 3
  m_MaximumFOV: 60
  m_MinimumOrthoSize: 1
  m_MaximumOrthoSize: 5000
--- !u!114 &531129624
MonoBehaviour:
  m_ObjectHideFlags: 3
  m_CorrespondingSourceObject: {fileID: 0}
  m_PrefabInstance: {fileID: 0}
  m_PrefabAsset: {fileID: 0}
  m_GameObject: {fileID: 531129621}
  m_Enabled: 1
  m_EditorHideFlags: 0
  m_Script: {fileID: 11500000, guid: ac0b09e7857660247b1477e93731de29, type: 3}
  m_Name: 
  m_EditorClassIdentifier: 
--- !u!114 &531129625
MonoBehaviour:
  m_ObjectHideFlags: 3
  m_CorrespondingSourceObject: {fileID: 0}
  m_PrefabInstance: {fileID: 0}
  m_PrefabAsset: {fileID: 0}
  m_GameObject: {fileID: 531129621}
  m_Enabled: 1
  m_EditorHideFlags: 0
  m_Script: {fileID: 11500000, guid: 68bb026fafb42b14791938953eaace77, type: 3}
  m_Name: 
  m_EditorClassIdentifier: 
  m_NoiseProfile: {fileID: 11400000, guid: a3dacaec0287d7444b4bd276816e1666, type: 2}
  m_PivotOffset: {x: 0, y: 0, z: 0}
  m_AmplitudeGain: 0.5
  m_FrequencyGain: 0.5
  mNoiseOffsets: {x: 0, y: 0, z: 0}
--- !u!1 &546323563
GameObject:
  m_ObjectHideFlags: 0
  m_CorrespondingSourceObject: {fileID: 0}
  m_PrefabInstance: {fileID: 0}
  m_PrefabAsset: {fileID: 0}
  serializedVersion: 6
  m_Component:
  - component: {fileID: 546323564}
  - component: {fileID: 546323567}
  - component: {fileID: 546323566}
  - component: {fileID: 546323565}
  m_Layer: 9
  m_Name: Obstacle (3)
  m_TagString: Untagged
  m_Icon: {fileID: 0}
  m_NavMeshLayer: 0
  m_StaticEditorFlags: 22
  m_IsActive: 1
--- !u!4 &546323564
Transform:
  m_ObjectHideFlags: 0
  m_CorrespondingSourceObject: {fileID: 0}
  m_PrefabInstance: {fileID: 0}
  m_PrefabAsset: {fileID: 0}
  m_GameObject: {fileID: 546323563}
  m_LocalRotation: {x: -0, y: -0, z: -0, w: 1}
  m_LocalPosition: {x: 1.5, y: 0.5, z: -31.5}
  m_LocalScale: {x: 8.9, y: 1, z: 2.9}
  m_Children: []
  m_Father: {fileID: 1253827638}
  m_RootOrder: 4
  m_LocalEulerAnglesHint: {x: 0, y: 0, z: 0}
--- !u!65 &546323565
BoxCollider:
  m_ObjectHideFlags: 0
  m_CorrespondingSourceObject: {fileID: 0}
  m_PrefabInstance: {fileID: 0}
  m_PrefabAsset: {fileID: 0}
  m_GameObject: {fileID: 546323563}
  m_Material: {fileID: 0}
  m_IsTrigger: 0
  m_Enabled: 1
  serializedVersion: 2
  m_Size: {x: 1, y: 1, z: 1}
  m_Center: {x: 0, y: 0, z: 0}
--- !u!23 &546323566
MeshRenderer:
  m_ObjectHideFlags: 0
  m_CorrespondingSourceObject: {fileID: 0}
  m_PrefabInstance: {fileID: 0}
  m_PrefabAsset: {fileID: 0}
  m_GameObject: {fileID: 546323563}
  m_Enabled: 1
  m_CastShadows: 1
  m_ReceiveShadows: 1
  m_DynamicOccludee: 1
  m_MotionVectors: 1
  m_LightProbeUsage: 1
  m_ReflectionProbeUsage: 1
  m_RayTracingMode: 2
  m_RenderingLayerMask: 1
  m_RendererPriority: 0
  m_Materials:
  - {fileID: 2100000, guid: 31321ba15b8f8eb4c954353edc038b1d, type: 2}
  m_StaticBatchInfo:
    firstSubMesh: 0
    subMeshCount: 0
  m_StaticBatchRoot: {fileID: 0}
  m_ProbeAnchor: {fileID: 0}
  m_LightProbeVolumeOverride: {fileID: 0}
  m_ScaleInLightmap: 1
  m_ReceiveGI: 1
  m_PreserveUVs: 0
  m_IgnoreNormalsForChartDetection: 0
  m_ImportantGI: 0
  m_StitchLightmapSeams: 1
  m_SelectedEditorRenderState: 3
  m_MinimumChartSize: 4
  m_AutoUVMaxDistance: 0.5
  m_AutoUVMaxAngle: 89
  m_LightmapParameters: {fileID: 0}
  m_SortingLayerID: 0
  m_SortingLayer: 0
  m_SortingOrder: 0
--- !u!33 &546323567
MeshFilter:
  m_ObjectHideFlags: 0
  m_CorrespondingSourceObject: {fileID: 0}
  m_PrefabInstance: {fileID: 0}
  m_PrefabAsset: {fileID: 0}
  m_GameObject: {fileID: 546323563}
  m_Mesh: {fileID: 10202, guid: 0000000000000000e000000000000000, type: 0}
--- !u!1 &552593908
GameObject:
  m_ObjectHideFlags: 0
  m_CorrespondingSourceObject: {fileID: 0}
  m_PrefabInstance: {fileID: 0}
  m_PrefabAsset: {fileID: 0}
  serializedVersion: 6
  m_Component:
  - component: {fileID: 552593909}
  m_Layer: 0
  m_Name: ObstacleGroup (1)
  m_TagString: Untagged
  m_Icon: {fileID: 0}
  m_NavMeshLayer: 0
  m_StaticEditorFlags: 22
  m_IsActive: 1
--- !u!4 &552593909
Transform:
  m_ObjectHideFlags: 0
  m_CorrespondingSourceObject: {fileID: 0}
  m_PrefabInstance: {fileID: 0}
  m_PrefabAsset: {fileID: 0}
  m_GameObject: {fileID: 552593908}
  m_LocalRotation: {x: -0, y: -0, z: -0, w: 1}
  m_LocalPosition: {x: 55.5, y: 0, z: 0}
  m_LocalScale: {x: 1, y: 1, z: 1}
  m_Children:
  - {fileID: 291059267}
  m_Father: {fileID: 563596138}
  m_RootOrder: 1
  m_LocalEulerAnglesHint: {x: 0, y: 0, z: 0}
--- !u!1 &560947400
GameObject:
  m_ObjectHideFlags: 0
  m_CorrespondingSourceObject: {fileID: 0}
  m_PrefabInstance: {fileID: 0}
  m_PrefabAsset: {fileID: 0}
  serializedVersion: 6
  m_Component:
  - component: {fileID: 560947401}
  - component: {fileID: 560947402}
  m_Layer: 0
  m_Name: Toggle show nodes
  m_TagString: Untagged
  m_Icon: {fileID: 0}
  m_NavMeshLayer: 0
  m_StaticEditorFlags: 0
  m_IsActive: 1
--- !u!224 &560947401
RectTransform:
  m_ObjectHideFlags: 0
  m_CorrespondingSourceObject: {fileID: 0}
  m_PrefabInstance: {fileID: 0}
  m_PrefabAsset: {fileID: 0}
  m_GameObject: {fileID: 560947400}
  m_LocalRotation: {x: -0, y: -0, z: -0, w: 1}
  m_LocalPosition: {x: 0, y: 0, z: 0}
  m_LocalScale: {x: 1, y: 1, z: 1}
  m_Children:
  - {fileID: 320631772}
  - {fileID: 473622841}
  m_Father: {fileID: 676734606}
  m_RootOrder: 1
  m_LocalEulerAnglesHint: {x: 0, y: 0, z: 0}
  m_AnchorMin: {x: 0, y: 0}
  m_AnchorMax: {x: 0, y: 0}
  m_AnchoredPosition: {x: 0, y: 0}
  m_SizeDelta: {x: 160, y: 20}
  m_Pivot: {x: 0.5, y: 0.5}
--- !u!114 &560947402
MonoBehaviour:
  m_ObjectHideFlags: 0
  m_CorrespondingSourceObject: {fileID: 0}
  m_PrefabInstance: {fileID: 0}
  m_PrefabAsset: {fileID: 0}
  m_GameObject: {fileID: 560947400}
  m_Enabled: 1
  m_EditorHideFlags: 0
  m_Script: {fileID: 11500000, guid: 9085046f02f69544eb97fd06b6048fe2, type: 3}
  m_Name: 
  m_EditorClassIdentifier: 
  m_Navigation:
    m_Mode: 0
    m_SelectOnUp: {fileID: 0}
    m_SelectOnDown: {fileID: 0}
    m_SelectOnLeft: {fileID: 0}
    m_SelectOnRight: {fileID: 0}
  m_Transition: 1
  m_Colors:
    m_NormalColor: {r: 1, g: 1, b: 1, a: 1}
    m_HighlightedColor: {r: 0.9607843, g: 0.9607843, b: 0.9607843, a: 1}
    m_PressedColor: {r: 0.78431374, g: 0.78431374, b: 0.78431374, a: 1}
    m_SelectedColor: {r: 0.9607843, g: 0.9607843, b: 0.9607843, a: 1}
    m_DisabledColor: {r: 0.78431374, g: 0.78431374, b: 0.78431374, a: 0.5019608}
    m_ColorMultiplier: 1
    m_FadeDuration: 0.1
  m_SpriteState:
    m_HighlightedSprite: {fileID: 0}
    m_PressedSprite: {fileID: 0}
    m_SelectedSprite: {fileID: 0}
    m_DisabledSprite: {fileID: 0}
  m_AnimationTriggers:
    m_NormalTrigger: Normal
    m_HighlightedTrigger: Highlighted
    m_PressedTrigger: Pressed
    m_SelectedTrigger: Selected
    m_DisabledTrigger: Disabled
  m_Interactable: 1
  m_TargetGraphic: {fileID: 320631773}
  toggleTransition: 1
  graphic: {fileID: 937783344}
  m_Group: {fileID: 0}
  onValueChanged:
    m_PersistentCalls:
      m_Calls:
      - m_Target: {fileID: 1827203936}
        m_MethodName: OnToggleShowNodes
        m_Mode: 0
        m_Arguments:
          m_ObjectArgument: {fileID: 0}
          m_ObjectArgumentAssemblyTypeName: UnityEngine.Object, UnityEngine
          m_IntArgument: 0
          m_FloatArgument: 0
          m_StringArgument: 
          m_BoolArgument: 0
        m_CallState: 2
  m_IsOn: 1
--- !u!1 &563596137
GameObject:
  m_ObjectHideFlags: 0
  m_CorrespondingSourceObject: {fileID: 0}
  m_PrefabInstance: {fileID: 0}
  m_PrefabAsset: {fileID: 0}
  serializedVersion: 6
  m_Component:
  - component: {fileID: 563596138}
  m_Layer: 0
  m_Name: ObstacleGroups (2)
  m_TagString: Untagged
  m_Icon: {fileID: 0}
  m_NavMeshLayer: 0
  m_StaticEditorFlags: 22
  m_IsActive: 1
--- !u!4 &563596138
Transform:
  m_ObjectHideFlags: 0
  m_CorrespondingSourceObject: {fileID: 0}
  m_PrefabInstance: {fileID: 0}
  m_PrefabAsset: {fileID: 0}
  m_GameObject: {fileID: 563596137}
  m_LocalRotation: {x: 0, y: -0.7071068, z: 0, w: 0.7071068}
  m_LocalPosition: {x: 0, y: 0, z: 42.5}
  m_LocalScale: {x: 1, y: 1, z: 1}
  m_Children:
  - {fileID: 1556680935}
  - {fileID: 552593909}
  - {fileID: 1657670456}
  - {fileID: 2035192212}
  - {fileID: 2043378637}
  m_Father: {fileID: 639690204}
  m_RootOrder: 5
  m_LocalEulerAnglesHint: {x: 0, y: -90, z: 0}
--- !u!1 &574884413
GameObject:
  m_ObjectHideFlags: 0
  m_CorrespondingSourceObject: {fileID: 0}
  m_PrefabInstance: {fileID: 0}
  m_PrefabAsset: {fileID: 0}
  serializedVersion: 6
  m_Component:
  - component: {fileID: 574884414}
  m_Layer: 0
  m_Name: GameObject (8)
  m_TagString: Untagged
  m_Icon: {fileID: 0}
  m_NavMeshLayer: 0
  m_StaticEditorFlags: 0
  m_IsActive: 1
--- !u!4 &574884414
Transform:
  m_ObjectHideFlags: 0
  m_CorrespondingSourceObject: {fileID: 0}
  m_PrefabInstance: {fileID: 0}
  m_PrefabAsset: {fileID: 0}
  m_GameObject: {fileID: 574884413}
  m_LocalRotation: {x: 0, y: 0, z: 0, w: 1}
  m_LocalPosition: {x: 36, y: 0, z: 44.5}
  m_LocalScale: {x: 1, y: 1, z: 1}
  m_Children: []
  m_Father: {fileID: 838587086}
  m_RootOrder: 8
  m_LocalEulerAnglesHint: {x: 0, y: 0, z: 0}
--- !u!1 &597178151
GameObject:
  m_ObjectHideFlags: 0
  m_CorrespondingSourceObject: {fileID: 0}
  m_PrefabInstance: {fileID: 0}
  m_PrefabAsset: {fileID: 0}
  serializedVersion: 6
  m_Component:
  - component: {fileID: 597178152}
  m_Layer: 0
  m_Name: CamPivot
  m_TagString: Untagged
  m_Icon: {fileID: 0}
  m_NavMeshLayer: 0
  m_StaticEditorFlags: 0
  m_IsActive: 1
--- !u!4 &597178152
Transform:
  m_ObjectHideFlags: 0
  m_CorrespondingSourceObject: {fileID: 0}
  m_PrefabInstance: {fileID: 0}
  m_PrefabAsset: {fileID: 0}
  m_GameObject: {fileID: 597178151}
  m_LocalRotation: {x: 0, y: 0, z: 0, w: 1}
  m_LocalPosition: {x: 0, y: 0, z: -10}
  m_LocalScale: {x: 1, y: 1, z: 1}
  m_Children: []
  m_Father: {fileID: 1678672114}
  m_RootOrder: 0
  m_LocalEulerAnglesHint: {x: 0, y: 0, z: 0}
--- !u!1 &603914028
GameObject:
  m_ObjectHideFlags: 0
  m_CorrespondingSourceObject: {fileID: 0}
  m_PrefabInstance: {fileID: 0}
  m_PrefabAsset: {fileID: 0}
  serializedVersion: 6
  m_Component:
  - component: {fileID: 603914029}
  - component: {fileID: 603914032}
  - component: {fileID: 603914031}
  - component: {fileID: 603914030}
  m_Layer: 9
  m_Name: Obstacle (3)
  m_TagString: Untagged
  m_Icon: {fileID: 0}
  m_NavMeshLayer: 0
  m_StaticEditorFlags: 22
  m_IsActive: 1
--- !u!4 &603914029
Transform:
  m_ObjectHideFlags: 0
  m_CorrespondingSourceObject: {fileID: 0}
  m_PrefabInstance: {fileID: 0}
  m_PrefabAsset: {fileID: 0}
  m_GameObject: {fileID: 603914028}
  m_LocalRotation: {x: -0, y: -0, z: -0, w: 1}
  m_LocalPosition: {x: -4, y: 0.5, z: -1.5}
  m_LocalScale: {x: 2.9, y: 1, z: 1.9}
  m_Children: []
  m_Father: {fileID: 105243168}
  m_RootOrder: 1
  m_LocalEulerAnglesHint: {x: 0, y: 0, z: 0}
--- !u!65 &603914030
BoxCollider:
  m_ObjectHideFlags: 0
  m_CorrespondingSourceObject: {fileID: 0}
  m_PrefabInstance: {fileID: 0}
  m_PrefabAsset: {fileID: 0}
  m_GameObject: {fileID: 603914028}
  m_Material: {fileID: 0}
  m_IsTrigger: 0
  m_Enabled: 1
  serializedVersion: 2
  m_Size: {x: 1, y: 1, z: 1}
  m_Center: {x: 0, y: 0, z: 0}
--- !u!23 &603914031
MeshRenderer:
  m_ObjectHideFlags: 0
  m_CorrespondingSourceObject: {fileID: 0}
  m_PrefabInstance: {fileID: 0}
  m_PrefabAsset: {fileID: 0}
  m_GameObject: {fileID: 603914028}
  m_Enabled: 1
  m_CastShadows: 1
  m_ReceiveShadows: 1
  m_DynamicOccludee: 1
  m_MotionVectors: 1
  m_LightProbeUsage: 1
  m_ReflectionProbeUsage: 1
  m_RayTracingMode: 2
  m_RenderingLayerMask: 1
  m_RendererPriority: 0
  m_Materials:
  - {fileID: 2100000, guid: 31321ba15b8f8eb4c954353edc038b1d, type: 2}
  m_StaticBatchInfo:
    firstSubMesh: 0
    subMeshCount: 0
  m_StaticBatchRoot: {fileID: 0}
  m_ProbeAnchor: {fileID: 0}
  m_LightProbeVolumeOverride: {fileID: 0}
  m_ScaleInLightmap: 1
  m_ReceiveGI: 1
  m_PreserveUVs: 0
  m_IgnoreNormalsForChartDetection: 0
  m_ImportantGI: 0
  m_StitchLightmapSeams: 1
  m_SelectedEditorRenderState: 3
  m_MinimumChartSize: 4
  m_AutoUVMaxDistance: 0.5
  m_AutoUVMaxAngle: 89
  m_LightmapParameters: {fileID: 0}
  m_SortingLayerID: 0
  m_SortingLayer: 0
  m_SortingOrder: 0
--- !u!33 &603914032
MeshFilter:
  m_ObjectHideFlags: 0
  m_CorrespondingSourceObject: {fileID: 0}
  m_PrefabInstance: {fileID: 0}
  m_PrefabAsset: {fileID: 0}
  m_GameObject: {fileID: 603914028}
  m_Mesh: {fileID: 10202, guid: 0000000000000000e000000000000000, type: 0}
--- !u!1 &604809113
GameObject:
  m_ObjectHideFlags: 0
  m_CorrespondingSourceObject: {fileID: 0}
  m_PrefabInstance: {fileID: 0}
  m_PrefabAsset: {fileID: 0}
  serializedVersion: 6
  m_Component:
  - component: {fileID: 604809114}
  m_Layer: 0
  m_Name: ObstacleGroup
  m_TagString: Untagged
  m_Icon: {fileID: 0}
  m_NavMeshLayer: 0
  m_StaticEditorFlags: 22
  m_IsActive: 1
--- !u!4 &604809114
Transform:
  m_ObjectHideFlags: 0
  m_CorrespondingSourceObject: {fileID: 0}
  m_PrefabInstance: {fileID: 0}
  m_PrefabAsset: {fileID: 0}
  m_GameObject: {fileID: 604809113}
  m_LocalRotation: {x: -0, y: -0, z: -0, w: 1}
  m_LocalPosition: {x: 0, y: 0, z: 0}
  m_LocalScale: {x: 1, y: 1, z: 1}
  m_Children:
  - {fileID: 501691807}
  m_Father: {fileID: 1431660728}
  m_RootOrder: 0
  m_LocalEulerAnglesHint: {x: 0, y: 0, z: 0}
--- !u!1 &617137836
GameObject:
  m_ObjectHideFlags: 0
  m_CorrespondingSourceObject: {fileID: 0}
  m_PrefabInstance: {fileID: 0}
  m_PrefabAsset: {fileID: 0}
  serializedVersion: 6
  m_Component:
  - component: {fileID: 617137837}
  - component: {fileID: 617137840}
  - component: {fileID: 617137839}
  - component: {fileID: 617137838}
  m_Layer: 9
  m_Name: Obstacle (2)
  m_TagString: Untagged
  m_Icon: {fileID: 0}
  m_NavMeshLayer: 0
  m_StaticEditorFlags: 22
  m_IsActive: 1
--- !u!4 &617137837
Transform:
  m_ObjectHideFlags: 0
  m_CorrespondingSourceObject: {fileID: 0}
  m_PrefabInstance: {fileID: 0}
  m_PrefabAsset: {fileID: 0}
  m_GameObject: {fileID: 617137836}
  m_LocalRotation: {x: -0, y: -0, z: -0, w: 1}
  m_LocalPosition: {x: -10, y: 0.5, z: -30}
  m_LocalScale: {x: 2.9, y: 1, z: 4.9}
  m_Children: []
  m_Father: {fileID: 1253827638}
  m_RootOrder: 3
  m_LocalEulerAnglesHint: {x: 0, y: 0, z: 0}
--- !u!65 &617137838
BoxCollider:
  m_ObjectHideFlags: 0
  m_CorrespondingSourceObject: {fileID: 0}
  m_PrefabInstance: {fileID: 0}
  m_PrefabAsset: {fileID: 0}
  m_GameObject: {fileID: 617137836}
  m_Material: {fileID: 0}
  m_IsTrigger: 0
  m_Enabled: 1
  serializedVersion: 2
  m_Size: {x: 1, y: 1, z: 1}
  m_Center: {x: 0, y: 0, z: 0}
--- !u!23 &617137839
MeshRenderer:
  m_ObjectHideFlags: 0
  m_CorrespondingSourceObject: {fileID: 0}
  m_PrefabInstance: {fileID: 0}
  m_PrefabAsset: {fileID: 0}
  m_GameObject: {fileID: 617137836}
  m_Enabled: 1
  m_CastShadows: 1
  m_ReceiveShadows: 1
  m_DynamicOccludee: 1
  m_MotionVectors: 1
  m_LightProbeUsage: 1
  m_ReflectionProbeUsage: 1
  m_RayTracingMode: 2
  m_RenderingLayerMask: 1
  m_RendererPriority: 0
  m_Materials:
  - {fileID: 2100000, guid: 31321ba15b8f8eb4c954353edc038b1d, type: 2}
  m_StaticBatchInfo:
    firstSubMesh: 0
    subMeshCount: 0
  m_StaticBatchRoot: {fileID: 0}
  m_ProbeAnchor: {fileID: 0}
  m_LightProbeVolumeOverride: {fileID: 0}
  m_ScaleInLightmap: 1
  m_ReceiveGI: 1
  m_PreserveUVs: 0
  m_IgnoreNormalsForChartDetection: 0
  m_ImportantGI: 0
  m_StitchLightmapSeams: 1
  m_SelectedEditorRenderState: 3
  m_MinimumChartSize: 4
  m_AutoUVMaxDistance: 0.5
  m_AutoUVMaxAngle: 89
  m_LightmapParameters: {fileID: 0}
  m_SortingLayerID: 0
  m_SortingLayer: 0
  m_SortingOrder: 0
--- !u!33 &617137840
MeshFilter:
  m_ObjectHideFlags: 0
  m_CorrespondingSourceObject: {fileID: 0}
  m_PrefabInstance: {fileID: 0}
  m_PrefabAsset: {fileID: 0}
  m_GameObject: {fileID: 617137836}
  m_Mesh: {fileID: 10202, guid: 0000000000000000e000000000000000, type: 0}
--- !u!1 &617329821
GameObject:
  m_ObjectHideFlags: 0
  m_CorrespondingSourceObject: {fileID: 0}
  m_PrefabInstance: {fileID: 0}
  m_PrefabAsset: {fileID: 0}
  serializedVersion: 6
  m_Component:
  - component: {fileID: 617329822}
  - component: {fileID: 617329825}
  - component: {fileID: 617329824}
  - component: {fileID: 617329823}
  m_Layer: 9
  m_Name: Obstacle (1)
  m_TagString: Untagged
  m_Icon: {fileID: 0}
  m_NavMeshLayer: 0
  m_StaticEditorFlags: 22
  m_IsActive: 1
--- !u!4 &617329822
Transform:
  m_ObjectHideFlags: 0
  m_CorrespondingSourceObject: {fileID: 0}
  m_PrefabInstance: {fileID: 0}
  m_PrefabAsset: {fileID: 0}
  m_GameObject: {fileID: 617329821}
  m_LocalRotation: {x: -0, y: -0, z: -0, w: 1}
  m_LocalPosition: {x: -27.5, y: 0.5, z: -30}
  m_LocalScale: {x: 2.9, y: 1, z: 4.9}
  m_Children: []
  m_Father: {fileID: 4336256}
  m_RootOrder: 1
  m_LocalEulerAnglesHint: {x: 0, y: 0, z: 0}
--- !u!65 &617329823
BoxCollider:
  m_ObjectHideFlags: 0
  m_CorrespondingSourceObject: {fileID: 0}
  m_PrefabInstance: {fileID: 0}
  m_PrefabAsset: {fileID: 0}
  m_GameObject: {fileID: 617329821}
  m_Material: {fileID: 0}
  m_IsTrigger: 0
  m_Enabled: 1
  serializedVersion: 2
  m_Size: {x: 1, y: 1, z: 1}
  m_Center: {x: 0, y: 0, z: 0}
--- !u!23 &617329824
MeshRenderer:
  m_ObjectHideFlags: 0
  m_CorrespondingSourceObject: {fileID: 0}
  m_PrefabInstance: {fileID: 0}
  m_PrefabAsset: {fileID: 0}
  m_GameObject: {fileID: 617329821}
  m_Enabled: 1
  m_CastShadows: 1
  m_ReceiveShadows: 1
  m_DynamicOccludee: 1
  m_MotionVectors: 1
  m_LightProbeUsage: 1
  m_ReflectionProbeUsage: 1
  m_RayTracingMode: 2
  m_RenderingLayerMask: 1
  m_RendererPriority: 0
  m_Materials:
  - {fileID: 2100000, guid: 31321ba15b8f8eb4c954353edc038b1d, type: 2}
  m_StaticBatchInfo:
    firstSubMesh: 0
    subMeshCount: 0
  m_StaticBatchRoot: {fileID: 0}
  m_ProbeAnchor: {fileID: 0}
  m_LightProbeVolumeOverride: {fileID: 0}
  m_ScaleInLightmap: 1
  m_ReceiveGI: 1
  m_PreserveUVs: 0
  m_IgnoreNormalsForChartDetection: 0
  m_ImportantGI: 0
  m_StitchLightmapSeams: 1
  m_SelectedEditorRenderState: 3
  m_MinimumChartSize: 4
  m_AutoUVMaxDistance: 0.5
  m_AutoUVMaxAngle: 89
  m_LightmapParameters: {fileID: 0}
  m_SortingLayerID: 0
  m_SortingLayer: 0
  m_SortingOrder: 0
--- !u!33 &617329825
MeshFilter:
  m_ObjectHideFlags: 0
  m_CorrespondingSourceObject: {fileID: 0}
  m_PrefabInstance: {fileID: 0}
  m_PrefabAsset: {fileID: 0}
  m_GameObject: {fileID: 617329821}
  m_Mesh: {fileID: 10202, guid: 0000000000000000e000000000000000, type: 0}
--- !u!1 &639690203
GameObject:
  m_ObjectHideFlags: 0
  m_CorrespondingSourceObject: {fileID: 0}
  m_PrefabInstance: {fileID: 0}
  m_PrefabAsset: {fileID: 0}
  serializedVersion: 6
  m_Component:
  - component: {fileID: 639690204}
  m_Layer: 0
  m_Name: ----- Static -----
  m_TagString: Untagged
  m_Icon: {fileID: 0}
  m_NavMeshLayer: 0
  m_StaticEditorFlags: 22
  m_IsActive: 1
--- !u!4 &639690204
Transform:
  m_ObjectHideFlags: 0
  m_CorrespondingSourceObject: {fileID: 0}
  m_PrefabInstance: {fileID: 0}
  m_PrefabAsset: {fileID: 0}
  m_GameObject: {fileID: 639690203}
  m_LocalRotation: {x: 0, y: 0, z: 0, w: 1}
  m_LocalPosition: {x: 0, y: 0, z: 0}
  m_LocalScale: {x: 1, y: 1, z: 1}
  m_Children:
  - {fileID: 963935352}
  - {fileID: 1648647451}
  - {fileID: 394068407}
  - {fileID: 964567400}
  - {fileID: 737487989}
  - {fileID: 563596138}
  - {fileID: 1431660728}
  - {fileID: 2083229686}
  m_Father: {fileID: 1171431903}
  m_RootOrder: 0
  m_LocalEulerAnglesHint: {x: 0, y: 0, z: 0}
--- !u!1 &650167893
GameObject:
  m_ObjectHideFlags: 0
  m_CorrespondingSourceObject: {fileID: 0}
  m_PrefabInstance: {fileID: 0}
  m_PrefabAsset: {fileID: 0}
  serializedVersion: 6
  m_Component:
  - component: {fileID: 650167894}
  - component: {fileID: 650167895}
  m_Layer: 0
  m_Name: Playground Volume
  m_TagString: Untagged
  m_Icon: {fileID: 0}
  m_NavMeshLayer: 0
  m_StaticEditorFlags: 0
  m_IsActive: 1
--- !u!4 &650167894
Transform:
  m_ObjectHideFlags: 0
  m_CorrespondingSourceObject: {fileID: 0}
  m_PrefabInstance: {fileID: 0}
  m_PrefabAsset: {fileID: 0}
  m_GameObject: {fileID: 650167893}
  m_LocalRotation: {x: 0, y: 0, z: 0, w: 1}
  m_LocalPosition: {x: 0, y: 0, z: 0}
  m_LocalScale: {x: 1, y: 1, z: 1}
  m_Children: []
  m_Father: {fileID: 772752271}
  m_RootOrder: 0
  m_LocalEulerAnglesHint: {x: 0, y: 0, z: 0}
--- !u!114 &650167895
MonoBehaviour:
  m_ObjectHideFlags: 0
  m_CorrespondingSourceObject: {fileID: 0}
  m_PrefabInstance: {fileID: 0}
  m_PrefabAsset: {fileID: 0}
  m_GameObject: {fileID: 650167893}
  m_Enabled: 1
  m_EditorHideFlags: 0
  m_Script: {fileID: 11500000, guid: 172515602e62fb746b5d573b38a5fe58, type: 3}
  m_Name: 
  m_EditorClassIdentifier: 
  isGlobal: 1
  priority: 0
  blendDistance: 0
  weight: 1
  sharedProfile: {fileID: 11400000, guid: 53f9dbc3249d64b4bb6452e447a81d33, type: 2}
--- !u!1 &676734605
GameObject:
  m_ObjectHideFlags: 0
  m_CorrespondingSourceObject: {fileID: 0}
  m_PrefabInstance: {fileID: 0}
  m_PrefabAsset: {fileID: 0}
  serializedVersion: 6
  m_Component:
  - component: {fileID: 676734606}
  - component: {fileID: 676734609}
  - component: {fileID: 676734608}
  - component: {fileID: 676734607}
  m_Layer: 0
  m_Name: Create grid settings
  m_TagString: Untagged
  m_Icon: {fileID: 0}
  m_NavMeshLayer: 0
  m_StaticEditorFlags: 0
  m_IsActive: 1
--- !u!224 &676734606
RectTransform:
  m_ObjectHideFlags: 0
  m_CorrespondingSourceObject: {fileID: 0}
  m_PrefabInstance: {fileID: 0}
  m_PrefabAsset: {fileID: 0}
  m_GameObject: {fileID: 676734605}
  m_LocalRotation: {x: 0, y: 0, z: 0, w: 1}
  m_LocalPosition: {x: 0, y: 0, z: 0}
  m_LocalScale: {x: 1, y: 1, z: 1}
  m_Children:
  - {fileID: 1444058644}
  - {fileID: 560947401}
  - {fileID: 1660118649}
  m_Father: {fileID: 196545272}
  m_RootOrder: 0
  m_LocalEulerAnglesHint: {x: 0, y: 0, z: 0}
  m_AnchorMin: {x: 0, y: 0}
  m_AnchorMax: {x: 1, y: 1}
  m_AnchoredPosition: {x: 0, y: 0}
  m_SizeDelta: {x: 0, y: 0}
  m_Pivot: {x: 0.5, y: 0.5}
--- !u!114 &676734607
MonoBehaviour:
  m_ObjectHideFlags: 0
  m_CorrespondingSourceObject: {fileID: 0}
  m_PrefabInstance: {fileID: 0}
  m_PrefabAsset: {fileID: 0}
  m_GameObject: {fileID: 676734605}
  m_Enabled: 1
  m_EditorHideFlags: 0
  m_Script: {fileID: 11500000, guid: 59f8146938fff824cb5fd77236b75775, type: 3}
  m_Name: 
  m_EditorClassIdentifier: 
  m_Padding:
    m_Left: 0
    m_Right: 0
    m_Top: 20
    m_Bottom: 0
  m_ChildAlignment: 1
  m_Spacing: 30
  m_ChildForceExpandWidth: 1
  m_ChildForceExpandHeight: 0
  m_ChildControlWidth: 0
  m_ChildControlHeight: 0
  m_ChildScaleWidth: 0
  m_ChildScaleHeight: 0
--- !u!114 &676734608
MonoBehaviour:
  m_ObjectHideFlags: 0
  m_CorrespondingSourceObject: {fileID: 0}
  m_PrefabInstance: {fileID: 0}
  m_PrefabAsset: {fileID: 0}
  m_GameObject: {fileID: 676734605}
  m_Enabled: 1
  m_EditorHideFlags: 0
  m_Script: {fileID: 11500000, guid: fe87c0e1cc204ed48ad3b37840f39efc, type: 3}
  m_Name: 
  m_EditorClassIdentifier: 
  m_Material: {fileID: 0}
  m_Color: {r: 0, g: 0, b: 0, a: 0.5019608}
  m_RaycastTarget: 0
  m_Maskable: 1
  m_OnCullStateChanged:
    m_PersistentCalls:
      m_Calls: []
  m_Sprite: {fileID: 0}
  m_Type: 0
  m_PreserveAspect: 0
  m_FillCenter: 1
  m_FillMethod: 4
  m_FillAmount: 1
  m_FillClockwise: 1
  m_FillOrigin: 0
  m_UseSpriteMesh: 0
  m_PixelsPerUnitMultiplier: 1
--- !u!222 &676734609
CanvasRenderer:
  m_ObjectHideFlags: 0
  m_CorrespondingSourceObject: {fileID: 0}
  m_PrefabInstance: {fileID: 0}
  m_PrefabAsset: {fileID: 0}
  m_GameObject: {fileID: 676734605}
  m_CullTransparentMesh: 0
--- !u!1 &680962440
GameObject:
  m_ObjectHideFlags: 0
  m_CorrespondingSourceObject: {fileID: 0}
  m_PrefabInstance: {fileID: 0}
  m_PrefabAsset: {fileID: 0}
  serializedVersion: 6
  m_Component:
  - component: {fileID: 680962441}
  - component: {fileID: 680962443}
  - component: {fileID: 680962442}
  m_Layer: 0
  m_Name: Background
  m_TagString: Untagged
  m_Icon: {fileID: 0}
  m_NavMeshLayer: 0
  m_StaticEditorFlags: 0
  m_IsActive: 1
--- !u!224 &680962441
RectTransform:
  m_ObjectHideFlags: 0
  m_CorrespondingSourceObject: {fileID: 0}
  m_PrefabInstance: {fileID: 0}
  m_PrefabAsset: {fileID: 0}
  m_GameObject: {fileID: 680962440}
  m_LocalRotation: {x: -0, y: -0, z: -0, w: 1}
  m_LocalPosition: {x: 0, y: 0, z: 0}
  m_LocalScale: {x: 1, y: 1, z: 1}
  m_Children:
  - {fileID: 1703168452}
  m_Father: {fileID: 1660118649}
  m_RootOrder: 0
  m_LocalEulerAnglesHint: {x: 0, y: 0, z: 0}
  m_AnchorMin: {x: 0, y: 1}
  m_AnchorMax: {x: 0, y: 1}
  m_AnchoredPosition: {x: 10, y: -10}
  m_SizeDelta: {x: 20, y: 20}
  m_Pivot: {x: 0.5, y: 0.5}
--- !u!114 &680962442
MonoBehaviour:
  m_ObjectHideFlags: 0
  m_CorrespondingSourceObject: {fileID: 0}
  m_PrefabInstance: {fileID: 0}
  m_PrefabAsset: {fileID: 0}
  m_GameObject: {fileID: 680962440}
  m_Enabled: 1
  m_EditorHideFlags: 0
  m_Script: {fileID: 11500000, guid: fe87c0e1cc204ed48ad3b37840f39efc, type: 3}
  m_Name: 
  m_EditorClassIdentifier: 
  m_Material: {fileID: 0}
  m_Color: {r: 1, g: 1, b: 1, a: 1}
  m_RaycastTarget: 1
  m_Maskable: 1
  m_OnCullStateChanged:
    m_PersistentCalls:
      m_Calls: []
  m_Sprite: {fileID: 0}
  m_Type: 1
  m_PreserveAspect: 0
  m_FillCenter: 1
  m_FillMethod: 4
  m_FillAmount: 1
  m_FillClockwise: 1
  m_FillOrigin: 0
  m_UseSpriteMesh: 0
  m_PixelsPerUnitMultiplier: 1
--- !u!222 &680962443
CanvasRenderer:
  m_ObjectHideFlags: 0
  m_CorrespondingSourceObject: {fileID: 0}
  m_PrefabInstance: {fileID: 0}
  m_PrefabAsset: {fileID: 0}
  m_GameObject: {fileID: 680962440}
  m_CullTransparentMesh: 0
--- !u!1 &699208556
GameObject:
  m_ObjectHideFlags: 0
  m_CorrespondingSourceObject: {fileID: 0}
  m_PrefabInstance: {fileID: 0}
  m_PrefabAsset: {fileID: 0}
  serializedVersion: 6
  m_Component:
  - component: {fileID: 699208557}
  m_Layer: 0
  m_Name: GameObject (9)
  m_TagString: Untagged
  m_Icon: {fileID: 0}
  m_NavMeshLayer: 0
  m_StaticEditorFlags: 0
  m_IsActive: 1
--- !u!4 &699208557
Transform:
  m_ObjectHideFlags: 0
  m_CorrespondingSourceObject: {fileID: 0}
  m_PrefabInstance: {fileID: 0}
  m_PrefabAsset: {fileID: 0}
  m_GameObject: {fileID: 699208556}
  m_LocalRotation: {x: 0, y: 0, z: 0, w: 1}
  m_LocalPosition: {x: 46, y: 0, z: 44.5}
  m_LocalScale: {x: 1, y: 1, z: 1}
  m_Children: []
  m_Father: {fileID: 838587086}
  m_RootOrder: 9
  m_LocalEulerAnglesHint: {x: 0, y: 0, z: 0}
--- !u!1 &701114123
GameObject:
  m_ObjectHideFlags: 0
  m_CorrespondingSourceObject: {fileID: 0}
  m_PrefabInstance: {fileID: 0}
  m_PrefabAsset: {fileID: 0}
  serializedVersion: 6
  m_Component:
  - component: {fileID: 701114124}
  m_Layer: 0
  m_Name: ----- Lights -----
  m_TagString: Untagged
  m_Icon: {fileID: 0}
  m_NavMeshLayer: 0
  m_StaticEditorFlags: 0
  m_IsActive: 1
--- !u!4 &701114124
Transform:
  m_ObjectHideFlags: 0
  m_CorrespondingSourceObject: {fileID: 0}
  m_PrefabInstance: {fileID: 0}
  m_PrefabAsset: {fileID: 0}
  m_GameObject: {fileID: 701114123}
  m_LocalRotation: {x: 0, y: 0, z: 0, w: 1}
  m_LocalPosition: {x: 0, y: 0, z: 0}
  m_LocalScale: {x: 1, y: 1, z: 1}
  m_Children:
  - {fileID: 735433324}
  m_Father: {fileID: 0}
  m_RootOrder: 5
  m_LocalEulerAnglesHint: {x: 0, y: 0, z: 0}
--- !u!1 &725671020
GameObject:
  m_ObjectHideFlags: 0
  m_CorrespondingSourceObject: {fileID: 0}
  m_PrefabInstance: {fileID: 0}
  m_PrefabAsset: {fileID: 0}
  serializedVersion: 6
  m_Component:
  - component: {fileID: 725671021}
  m_Layer: 0
  m_Name: ObstacleGroup (3)
  m_TagString: Untagged
  m_Icon: {fileID: 0}
  m_NavMeshLayer: 0
  m_StaticEditorFlags: 22
  m_IsActive: 1
--- !u!4 &725671021
Transform:
  m_ObjectHideFlags: 0
  m_CorrespondingSourceObject: {fileID: 0}
  m_PrefabInstance: {fileID: 0}
  m_PrefabAsset: {fileID: 0}
  m_GameObject: {fileID: 725671020}
  m_LocalRotation: {x: -0, y: -1, z: -0, w: 0}
  m_LocalPosition: {x: -61.5, y: 0, z: -46}
  m_LocalScale: {x: 1, y: 1, z: 1}
  m_Children:
  - {fileID: 1215103673}
  - {fileID: 515627973}
  - {fileID: 501417506}
  m_Father: {fileID: 1431660728}
  m_RootOrder: 3
  m_LocalEulerAnglesHint: {x: 0, y: -180, z: 0}
--- !u!1 &735433322
GameObject:
  m_ObjectHideFlags: 0
  m_CorrespondingSourceObject: {fileID: 0}
  m_PrefabInstance: {fileID: 0}
  m_PrefabAsset: {fileID: 0}
  serializedVersion: 6
  m_Component:
  - component: {fileID: 735433324}
  - component: {fileID: 735433323}
  m_Layer: 0
  m_Name: Sun
  m_TagString: Untagged
  m_Icon: {fileID: 0}
  m_NavMeshLayer: 0
  m_StaticEditorFlags: 0
  m_IsActive: 1
--- !u!108 &735433323
Light:
  m_ObjectHideFlags: 0
  m_CorrespondingSourceObject: {fileID: 0}
  m_PrefabInstance: {fileID: 0}
  m_PrefabAsset: {fileID: 0}
  m_GameObject: {fileID: 735433322}
  m_Enabled: 1
  serializedVersion: 10
  m_Type: 1
  m_Shape: 0
  m_Color: {r: 1, g: 0.95686275, b: 0.8392157, a: 1}
  m_Intensity: 1
  m_Range: 10
  m_SpotAngle: 30
  m_InnerSpotAngle: 21.80208
  m_CookieSize: 10
  m_Shadows:
    m_Type: 2
    m_Resolution: -1
    m_CustomResolution: -1
    m_Strength: 1
    m_Bias: 0.05
    m_NormalBias: 0.4
    m_NearPlane: 0.2
    m_CullingMatrixOverride:
      e00: 1
      e01: 0
      e02: 0
      e03: 0
      e10: 0
      e11: 1
      e12: 0
      e13: 0
      e20: 0
      e21: 0
      e22: 1
      e23: 0
      e30: 0
      e31: 0
      e32: 0
      e33: 1
    m_UseCullingMatrixOverride: 0
  m_Cookie: {fileID: 0}
  m_DrawHalo: 0
  m_Flare: {fileID: 0}
  m_RenderMode: 0
  m_CullingMask:
    serializedVersion: 2
    m_Bits: 4294967295
  m_RenderingLayerMask: 1
  m_Lightmapping: 4
  m_LightShadowCasterMode: 0
  m_AreaSize: {x: 1, y: 1}
  m_BounceIntensity: 1
  m_ColorTemperature: 6570
  m_UseColorTemperature: 0
  m_BoundingSphereOverride: {x: 0, y: 0, z: 0, w: 0}
  m_UseBoundingSphereOverride: 0
  m_ShadowRadius: 0
  m_ShadowAngle: 0
--- !u!4 &735433324
Transform:
  m_ObjectHideFlags: 0
  m_CorrespondingSourceObject: {fileID: 0}
  m_PrefabInstance: {fileID: 0}
  m_PrefabAsset: {fileID: 0}
  m_GameObject: {fileID: 735433322}
  m_LocalRotation: {x: 0.40821788, y: -0.23456968, z: 0.10938163, w: 0.8754261}
  m_LocalPosition: {x: 0, y: 3, z: 0}
  m_LocalScale: {x: 1, y: 1, z: 1}
  m_Children: []
  m_Father: {fileID: 701114124}
  m_RootOrder: 0
  m_LocalEulerAnglesHint: {x: 50, y: -30, z: 0}
--- !u!1 &737487988
GameObject:
  m_ObjectHideFlags: 0
  m_CorrespondingSourceObject: {fileID: 0}
  m_PrefabInstance: {fileID: 0}
  m_PrefabAsset: {fileID: 0}
  serializedVersion: 6
  m_Component:
  - component: {fileID: 737487989}
  m_Layer: 0
  m_Name: ObstacleGroups (1)
  m_TagString: Untagged
  m_Icon: {fileID: 0}
  m_NavMeshLayer: 0
  m_StaticEditorFlags: 22
  m_IsActive: 1
--- !u!4 &737487989
Transform:
  m_ObjectHideFlags: 0
  m_CorrespondingSourceObject: {fileID: 0}
  m_PrefabInstance: {fileID: 0}
  m_PrefabAsset: {fileID: 0}
  m_GameObject: {fileID: 737487988}
  m_LocalRotation: {x: 0, y: -0.7071068, z: 0, w: 0.7071068}
  m_LocalPosition: {x: -52.5, y: 0, z: 38}
  m_LocalScale: {x: 1, y: 1, z: 1}
  m_Children:
  - {fileID: 1253827638}
  - {fileID: 1776320833}
  - {fileID: 214106810}
  - {fileID: 1375600034}
  - {fileID: 1276220092}
  m_Father: {fileID: 639690204}
  m_RootOrder: 4
  m_LocalEulerAnglesHint: {x: 0, y: -90, z: 0}
--- !u!1 &772752270
GameObject:
  m_ObjectHideFlags: 0
  m_CorrespondingSourceObject: {fileID: 0}
  m_PrefabInstance: {fileID: 0}
  m_PrefabAsset: {fileID: 0}
  serializedVersion: 6
  m_Component:
  - component: {fileID: 772752271}
  m_Layer: 0
  m_Name: ----- PostFx -----
  m_TagString: Untagged
  m_Icon: {fileID: 0}
  m_NavMeshLayer: 0
  m_StaticEditorFlags: 0
  m_IsActive: 1
--- !u!4 &772752271
Transform:
  m_ObjectHideFlags: 0
  m_CorrespondingSourceObject: {fileID: 0}
  m_PrefabInstance: {fileID: 0}
  m_PrefabAsset: {fileID: 0}
  m_GameObject: {fileID: 772752270}
  m_LocalRotation: {x: 0, y: 0, z: 0, w: 1}
  m_LocalPosition: {x: 0, y: 0, z: 0}
  m_LocalScale: {x: 1, y: 1, z: 1}
  m_Children:
  - {fileID: 650167894}
  m_Father: {fileID: 0}
  m_RootOrder: 3
  m_LocalEulerAnglesHint: {x: 0, y: 0, z: 0}
--- !u!1 &803283717
GameObject:
  m_ObjectHideFlags: 0
  m_CorrespondingSourceObject: {fileID: 0}
  m_PrefabInstance: {fileID: 0}
  m_PrefabAsset: {fileID: 0}
  serializedVersion: 6
  m_Component:
  - component: {fileID: 803283718}
  m_Layer: 0
  m_Name: ComposedObstacle
  m_TagString: Untagged
  m_Icon: {fileID: 0}
  m_NavMeshLayer: 0
  m_StaticEditorFlags: 22
  m_IsActive: 1
--- !u!4 &803283718
Transform:
  m_ObjectHideFlags: 0
  m_CorrespondingSourceObject: {fileID: 0}
  m_PrefabInstance: {fileID: 0}
  m_PrefabAsset: {fileID: 0}
  m_GameObject: {fileID: 803283717}
  m_LocalRotation: {x: -0, y: -0, z: -0, w: 1}
  m_LocalPosition: {x: -18, y: 0, z: -21.5}
  m_LocalScale: {x: 1, y: 1, z: 1}
  m_Children:
  - {fileID: 1819734072}
  - {fileID: 1075858754}
  m_Father: {fileID: 1932449848}
  m_RootOrder: 2
  m_LocalEulerAnglesHint: {x: 0, y: 0, z: 0}
--- !u!1 &805181662
GameObject:
  m_ObjectHideFlags: 0
  m_CorrespondingSourceObject: {fileID: 0}
  m_PrefabInstance: {fileID: 0}
  m_PrefabAsset: {fileID: 0}
  serializedVersion: 6
  m_Component:
  - component: {fileID: 805181663}
  m_Layer: 0
  m_Name: ComposedObstacle
  m_TagString: Untagged
  m_Icon: {fileID: 0}
  m_NavMeshLayer: 0
  m_StaticEditorFlags: 22
  m_IsActive: 1
--- !u!4 &805181663
Transform:
  m_ObjectHideFlags: 0
  m_CorrespondingSourceObject: {fileID: 0}
  m_PrefabInstance: {fileID: 0}
  m_PrefabAsset: {fileID: 0}
  m_GameObject: {fileID: 805181662}
  m_LocalRotation: {x: -0, y: -0, z: -0, w: 1}
  m_LocalPosition: {x: -18, y: 0, z: -21.5}
  m_LocalScale: {x: 1, y: 1, z: 1}
  m_Children:
  - {fileID: 516732005}
  - {fileID: 1208615078}
  m_Father: {fileID: 1253827638}
  m_RootOrder: 2
  m_LocalEulerAnglesHint: {x: 0, y: 0, z: 0}
--- !u!1 &809550064
GameObject:
  m_ObjectHideFlags: 0
  m_CorrespondingSourceObject: {fileID: 0}
  m_PrefabInstance: {fileID: 0}
  m_PrefabAsset: {fileID: 0}
  serializedVersion: 6
  m_Component:
  - component: {fileID: 809550065}
  m_Layer: 0
  m_Name: ObstacleGroup (3)
  m_TagString: Untagged
  m_Icon: {fileID: 0}
  m_NavMeshLayer: 0
  m_StaticEditorFlags: 22
  m_IsActive: 1
--- !u!4 &809550065
Transform:
  m_ObjectHideFlags: 0
  m_CorrespondingSourceObject: {fileID: 0}
  m_PrefabInstance: {fileID: 0}
  m_PrefabAsset: {fileID: 0}
  m_GameObject: {fileID: 809550064}
  m_LocalRotation: {x: -0, y: -1, z: -0, w: 0}
  m_LocalPosition: {x: -61.5, y: 0, z: -46}
  m_LocalScale: {x: 1, y: 1, z: 1}
  m_Children:
  - {fileID: 508432643}
  m_Father: {fileID: 2083229686}
  m_RootOrder: 3
  m_LocalEulerAnglesHint: {x: 0, y: -180, z: 0}
--- !u!1 &834839500
GameObject:
  m_ObjectHideFlags: 0
  m_CorrespondingSourceObject: {fileID: 0}
  m_PrefabInstance: {fileID: 0}
  m_PrefabAsset: {fileID: 0}
  serializedVersion: 6
  m_Component:
  - component: {fileID: 834839501}
  - component: {fileID: 834839504}
  - component: {fileID: 834839503}
  - component: {fileID: 834839502}
  m_Layer: 9
  m_Name: Obstacle (1)
  m_TagString: Untagged
  m_Icon: {fileID: 0}
  m_NavMeshLayer: 0
  m_StaticEditorFlags: 22
  m_IsActive: 1
--- !u!4 &834839501
Transform:
  m_ObjectHideFlags: 0
  m_CorrespondingSourceObject: {fileID: 0}
  m_PrefabInstance: {fileID: 0}
  m_PrefabAsset: {fileID: 0}
  m_GameObject: {fileID: 834839500}
  m_LocalRotation: {x: -0, y: -0, z: -0, w: 1}
  m_LocalPosition: {x: -27.5, y: 0.5, z: -30}
  m_LocalScale: {x: 2.9, y: 1, z: 4.9}
  m_Children: []
  m_Father: {fileID: 1375600034}
  m_RootOrder: 1
  m_LocalEulerAnglesHint: {x: 0, y: 0, z: 0}
--- !u!65 &834839502
BoxCollider:
  m_ObjectHideFlags: 0
  m_CorrespondingSourceObject: {fileID: 0}
  m_PrefabInstance: {fileID: 0}
  m_PrefabAsset: {fileID: 0}
  m_GameObject: {fileID: 834839500}
  m_Material: {fileID: 0}
  m_IsTrigger: 0
  m_Enabled: 1
  serializedVersion: 2
  m_Size: {x: 1, y: 1, z: 1}
  m_Center: {x: 0, y: 0, z: 0}
--- !u!23 &834839503
MeshRenderer:
  m_ObjectHideFlags: 0
  m_CorrespondingSourceObject: {fileID: 0}
  m_PrefabInstance: {fileID: 0}
  m_PrefabAsset: {fileID: 0}
  m_GameObject: {fileID: 834839500}
  m_Enabled: 1
  m_CastShadows: 1
  m_ReceiveShadows: 1
  m_DynamicOccludee: 1
  m_MotionVectors: 1
  m_LightProbeUsage: 1
  m_ReflectionProbeUsage: 1
  m_RayTracingMode: 2
  m_RenderingLayerMask: 1
  m_RendererPriority: 0
  m_Materials:
  - {fileID: 2100000, guid: 31321ba15b8f8eb4c954353edc038b1d, type: 2}
  m_StaticBatchInfo:
    firstSubMesh: 0
    subMeshCount: 0
  m_StaticBatchRoot: {fileID: 0}
  m_ProbeAnchor: {fileID: 0}
  m_LightProbeVolumeOverride: {fileID: 0}
  m_ScaleInLightmap: 1
  m_ReceiveGI: 1
  m_PreserveUVs: 0
  m_IgnoreNormalsForChartDetection: 0
  m_ImportantGI: 0
  m_StitchLightmapSeams: 1
  m_SelectedEditorRenderState: 3
  m_MinimumChartSize: 4
  m_AutoUVMaxDistance: 0.5
  m_AutoUVMaxAngle: 89
  m_LightmapParameters: {fileID: 0}
  m_SortingLayerID: 0
  m_SortingLayer: 0
  m_SortingOrder: 0
--- !u!33 &834839504
MeshFilter:
  m_ObjectHideFlags: 0
  m_CorrespondingSourceObject: {fileID: 0}
  m_PrefabInstance: {fileID: 0}
  m_PrefabAsset: {fileID: 0}
  m_GameObject: {fileID: 834839500}
  m_Mesh: {fileID: 10202, guid: 0000000000000000e000000000000000, type: 0}
--- !u!1 &838587085
GameObject:
  m_ObjectHideFlags: 0
  m_CorrespondingSourceObject: {fileID: 0}
  m_PrefabInstance: {fileID: 0}
  m_PrefabAsset: {fileID: 0}
  serializedVersion: 6
  m_Component:
  - component: {fileID: 838587086}
  m_Layer: 0
  m_Name: EndPositions
  m_TagString: Untagged
  m_Icon: {fileID: 0}
  m_NavMeshLayer: 0
  m_StaticEditorFlags: 0
  m_IsActive: 1
--- !u!4 &838587086
Transform:
  m_ObjectHideFlags: 0
  m_CorrespondingSourceObject: {fileID: 0}
  m_PrefabInstance: {fileID: 0}
  m_PrefabAsset: {fileID: 0}
  m_GameObject: {fileID: 838587085}
  m_LocalRotation: {x: -0, y: -0, z: -0, w: 1}
  m_LocalPosition: {x: 0, y: 0.5, z: -7}
  m_LocalScale: {x: 1, y: 1, z: 1}
  m_Children:
  - {fileID: 1760888066}
  - {fileID: 1642104499}
  - {fileID: 333308133}
  - {fileID: 1168828976}
  - {fileID: 2089718488}
  - {fileID: 1092750051}
  - {fileID: 982090594}
  - {fileID: 1308819743}
  - {fileID: 574884414}
  - {fileID: 699208557}
  m_Father: {fileID: 0}
  m_RootOrder: 1
  m_LocalEulerAnglesHint: {x: 0, y: 0, z: 0}
--- !u!1 &841306422
GameObject:
  m_ObjectHideFlags: 0
  m_CorrespondingSourceObject: {fileID: 0}
  m_PrefabInstance: {fileID: 0}
  m_PrefabAsset: {fileID: 0}
  serializedVersion: 6
  m_Component:
  - component: {fileID: 841306423}
  - component: {fileID: 841306426}
  - component: {fileID: 841306425}
  - component: {fileID: 841306424}
  m_Layer: 9
  m_Name: Obstacle
  m_TagString: Untagged
  m_Icon: {fileID: 0}
  m_NavMeshLayer: 0
  m_StaticEditorFlags: 22
  m_IsActive: 1
--- !u!4 &841306423
Transform:
  m_ObjectHideFlags: 0
  m_CorrespondingSourceObject: {fileID: 0}
  m_PrefabInstance: {fileID: 0}
  m_PrefabAsset: {fileID: 0}
  m_GameObject: {fileID: 841306422}
  m_LocalRotation: {x: -0, y: -0, z: -0, w: 1}
  m_LocalPosition: {x: -38.5, y: 0.5, z: -31.5}
  m_LocalScale: {x: 8.9, y: 1, z: 2.9}
  m_Children: []
  m_Father: {fileID: 2043378637}
  m_RootOrder: 0
  m_LocalEulerAnglesHint: {x: 0, y: 0, z: 0}
--- !u!65 &841306424
BoxCollider:
  m_ObjectHideFlags: 0
  m_CorrespondingSourceObject: {fileID: 0}
  m_PrefabInstance: {fileID: 0}
  m_PrefabAsset: {fileID: 0}
  m_GameObject: {fileID: 841306422}
  m_Material: {fileID: 0}
  m_IsTrigger: 0
  m_Enabled: 1
  serializedVersion: 2
  m_Size: {x: 1, y: 1, z: 1}
  m_Center: {x: 0, y: 0, z: 0}
--- !u!23 &841306425
MeshRenderer:
  m_ObjectHideFlags: 0
  m_CorrespondingSourceObject: {fileID: 0}
  m_PrefabInstance: {fileID: 0}
  m_PrefabAsset: {fileID: 0}
  m_GameObject: {fileID: 841306422}
  m_Enabled: 1
  m_CastShadows: 1
  m_ReceiveShadows: 1
  m_DynamicOccludee: 1
  m_MotionVectors: 1
  m_LightProbeUsage: 1
  m_ReflectionProbeUsage: 1
  m_RayTracingMode: 2
  m_RenderingLayerMask: 1
  m_RendererPriority: 0
  m_Materials:
  - {fileID: 2100000, guid: 31321ba15b8f8eb4c954353edc038b1d, type: 2}
  m_StaticBatchInfo:
    firstSubMesh: 0
    subMeshCount: 0
  m_StaticBatchRoot: {fileID: 0}
  m_ProbeAnchor: {fileID: 0}
  m_LightProbeVolumeOverride: {fileID: 0}
  m_ScaleInLightmap: 1
  m_ReceiveGI: 1
  m_PreserveUVs: 0
  m_IgnoreNormalsForChartDetection: 0
  m_ImportantGI: 0
  m_StitchLightmapSeams: 1
  m_SelectedEditorRenderState: 3
  m_MinimumChartSize: 4
  m_AutoUVMaxDistance: 0.5
  m_AutoUVMaxAngle: 89
  m_LightmapParameters: {fileID: 0}
  m_SortingLayerID: 0
  m_SortingLayer: 0
  m_SortingOrder: 0
--- !u!33 &841306426
MeshFilter:
  m_ObjectHideFlags: 0
  m_CorrespondingSourceObject: {fileID: 0}
  m_PrefabInstance: {fileID: 0}
  m_PrefabAsset: {fileID: 0}
  m_GameObject: {fileID: 841306422}
  m_Mesh: {fileID: 10202, guid: 0000000000000000e000000000000000, type: 0}
--- !u!1 &851290504
GameObject:
  m_ObjectHideFlags: 0
  m_CorrespondingSourceObject: {fileID: 0}
  m_PrefabInstance: {fileID: 0}
  m_PrefabAsset: {fileID: 0}
  serializedVersion: 6
  m_Component:
  - component: {fileID: 851290505}
  m_Layer: 0
  m_Name: ----- UI -----
  m_TagString: Untagged
  m_Icon: {fileID: 0}
  m_NavMeshLayer: 0
  m_StaticEditorFlags: 0
  m_IsActive: 1
--- !u!4 &851290505
Transform:
  m_ObjectHideFlags: 0
  m_CorrespondingSourceObject: {fileID: 0}
  m_PrefabInstance: {fileID: 0}
  m_PrefabAsset: {fileID: 0}
  m_GameObject: {fileID: 851290504}
  m_LocalRotation: {x: 0, y: 0, z: 0, w: 1}
  m_LocalPosition: {x: 0, y: 0, z: 0}
  m_LocalScale: {x: 1, y: 1, z: 1}
  m_Children:
  - {fileID: 398783181}
  - {fileID: 1454727327}
  m_Father: {fileID: 0}
  m_RootOrder: 7
  m_LocalEulerAnglesHint: {x: 0, y: 0, z: 0}
--- !u!1 &856941833
GameObject:
  m_ObjectHideFlags: 0
  m_CorrespondingSourceObject: {fileID: 0}
  m_PrefabInstance: {fileID: 0}
  m_PrefabAsset: {fileID: 0}
  serializedVersion: 6
  m_Component:
  - component: {fileID: 856941834}
  m_Layer: 0
  m_Name: ----- Cameras -----
  m_TagString: Untagged
  m_Icon: {fileID: 0}
  m_NavMeshLayer: 0
  m_StaticEditorFlags: 0
  m_IsActive: 1
--- !u!4 &856941834
Transform:
  m_ObjectHideFlags: 0
  m_CorrespondingSourceObject: {fileID: 0}
  m_PrefabInstance: {fileID: 0}
  m_PrefabAsset: {fileID: 0}
  m_GameObject: {fileID: 856941833}
  m_LocalRotation: {x: 0, y: 0, z: 0, w: 1}
  m_LocalPosition: {x: 0, y: 0, z: 0}
  m_LocalScale: {x: 1, y: 1, z: 1}
  m_Children:
  - {fileID: 432699020}
  - {fileID: 2060211776}
  m_Father: {fileID: 0}
  m_RootOrder: 4
  m_LocalEulerAnglesHint: {x: 0, y: 0, z: 0}
--- !u!1 &862541910
GameObject:
  m_ObjectHideFlags: 0
  m_CorrespondingSourceObject: {fileID: 0}
  m_PrefabInstance: {fileID: 0}
  m_PrefabAsset: {fileID: 0}
  serializedVersion: 6
  m_Component:
  - component: {fileID: 862541911}
  m_Layer: 0
  m_Name: ComposedObstacle
  m_TagString: Untagged
  m_Icon: {fileID: 0}
  m_NavMeshLayer: 0
  m_StaticEditorFlags: 22
  m_IsActive: 1
--- !u!4 &862541911
Transform:
  m_ObjectHideFlags: 0
  m_CorrespondingSourceObject: {fileID: 0}
  m_PrefabInstance: {fileID: 0}
  m_PrefabAsset: {fileID: 0}
  m_GameObject: {fileID: 862541910}
  m_LocalRotation: {x: -0, y: -0, z: -0, w: 1}
  m_LocalPosition: {x: -18, y: 0, z: -21.5}
  m_LocalScale: {x: 1, y: 1, z: 1}
  m_Children: []
  m_Father: {fileID: 1149833889}
  m_RootOrder: 1
  m_LocalEulerAnglesHint: {x: 0, y: 0, z: 0}
--- !u!1 &905416926
GameObject:
  m_ObjectHideFlags: 0
  m_CorrespondingSourceObject: {fileID: 0}
  m_PrefabInstance: {fileID: 0}
  m_PrefabAsset: {fileID: 0}
  serializedVersion: 6
  m_Component:
  - component: {fileID: 905416927}
  m_Layer: 0
  m_Name: ComposedObstacle
  m_TagString: Untagged
  m_Icon: {fileID: 0}
  m_NavMeshLayer: 0
  m_StaticEditorFlags: 22
  m_IsActive: 1
--- !u!4 &905416927
Transform:
  m_ObjectHideFlags: 0
  m_CorrespondingSourceObject: {fileID: 0}
  m_PrefabInstance: {fileID: 0}
  m_PrefabAsset: {fileID: 0}
  m_GameObject: {fileID: 905416926}
  m_LocalRotation: {x: -0, y: -0, z: -0, w: 1}
  m_LocalPosition: {x: -18, y: 0, z: -21.5}
  m_LocalScale: {x: 1, y: 1, z: 1}
  m_Children: []
  m_Father: {fileID: 214106810}
  m_RootOrder: 0
  m_LocalEulerAnglesHint: {x: 0, y: 0, z: 0}
--- !u!1 &937290732
GameObject:
  m_ObjectHideFlags: 0
  m_CorrespondingSourceObject: {fileID: 0}
  m_PrefabInstance: {fileID: 0}
  m_PrefabAsset: {fileID: 0}
  serializedVersion: 6
  m_Component:
  - component: {fileID: 937290733}
  - component: {fileID: 937290736}
  - component: {fileID: 937290735}
  - component: {fileID: 937290734}
  m_Layer: 9
  m_Name: Obstacle (1)
  m_TagString: Untagged
  m_Icon: {fileID: 0}
  m_NavMeshLayer: 0
  m_StaticEditorFlags: 22
  m_IsActive: 1
--- !u!4 &937290733
Transform:
  m_ObjectHideFlags: 0
  m_CorrespondingSourceObject: {fileID: 0}
  m_PrefabInstance: {fileID: 0}
  m_PrefabAsset: {fileID: 0}
  m_GameObject: {fileID: 937290732}
  m_LocalRotation: {x: -0, y: -0, z: -0, w: 1}
  m_LocalPosition: {x: -27.5, y: 0.5, z: -30}
  m_LocalScale: {x: 2.9, y: 1, z: 4.9}
  m_Children: []
  m_Father: {fileID: 1253827638}
  m_RootOrder: 1
  m_LocalEulerAnglesHint: {x: 0, y: 0, z: 0}
--- !u!65 &937290734
BoxCollider:
  m_ObjectHideFlags: 0
  m_CorrespondingSourceObject: {fileID: 0}
  m_PrefabInstance: {fileID: 0}
  m_PrefabAsset: {fileID: 0}
  m_GameObject: {fileID: 937290732}
  m_Material: {fileID: 0}
  m_IsTrigger: 0
  m_Enabled: 1
  serializedVersion: 2
  m_Size: {x: 1, y: 1, z: 1}
  m_Center: {x: 0, y: 0, z: 0}
--- !u!23 &937290735
MeshRenderer:
  m_ObjectHideFlags: 0
  m_CorrespondingSourceObject: {fileID: 0}
  m_PrefabInstance: {fileID: 0}
  m_PrefabAsset: {fileID: 0}
  m_GameObject: {fileID: 937290732}
  m_Enabled: 1
  m_CastShadows: 1
  m_ReceiveShadows: 1
  m_DynamicOccludee: 1
  m_MotionVectors: 1
  m_LightProbeUsage: 1
  m_ReflectionProbeUsage: 1
  m_RayTracingMode: 2
  m_RenderingLayerMask: 1
  m_RendererPriority: 0
  m_Materials:
  - {fileID: 2100000, guid: 31321ba15b8f8eb4c954353edc038b1d, type: 2}
  m_StaticBatchInfo:
    firstSubMesh: 0
    subMeshCount: 0
  m_StaticBatchRoot: {fileID: 0}
  m_ProbeAnchor: {fileID: 0}
  m_LightProbeVolumeOverride: {fileID: 0}
  m_ScaleInLightmap: 1
  m_ReceiveGI: 1
  m_PreserveUVs: 0
  m_IgnoreNormalsForChartDetection: 0
  m_ImportantGI: 0
  m_StitchLightmapSeams: 1
  m_SelectedEditorRenderState: 3
  m_MinimumChartSize: 4
  m_AutoUVMaxDistance: 0.5
  m_AutoUVMaxAngle: 89
  m_LightmapParameters: {fileID: 0}
  m_SortingLayerID: 0
  m_SortingLayer: 0
  m_SortingOrder: 0
--- !u!33 &937290736
MeshFilter:
  m_ObjectHideFlags: 0
  m_CorrespondingSourceObject: {fileID: 0}
  m_PrefabInstance: {fileID: 0}
  m_PrefabAsset: {fileID: 0}
  m_GameObject: {fileID: 937290732}
  m_Mesh: {fileID: 10202, guid: 0000000000000000e000000000000000, type: 0}
--- !u!1 &937783342
GameObject:
  m_ObjectHideFlags: 0
  m_CorrespondingSourceObject: {fileID: 0}
  m_PrefabInstance: {fileID: 0}
  m_PrefabAsset: {fileID: 0}
  serializedVersion: 6
  m_Component:
  - component: {fileID: 937783343}
  - component: {fileID: 937783345}
  - component: {fileID: 937783344}
  m_Layer: 0
  m_Name: Checkmark
  m_TagString: Untagged
  m_Icon: {fileID: 0}
  m_NavMeshLayer: 0
  m_StaticEditorFlags: 0
  m_IsActive: 1
--- !u!224 &937783343
RectTransform:
  m_ObjectHideFlags: 0
  m_CorrespondingSourceObject: {fileID: 0}
  m_PrefabInstance: {fileID: 0}
  m_PrefabAsset: {fileID: 0}
  m_GameObject: {fileID: 937783342}
  m_LocalRotation: {x: -0, y: -0, z: -0, w: 1}
  m_LocalPosition: {x: 0, y: 0, z: 0}
  m_LocalScale: {x: 1, y: 1, z: 1}
  m_Children: []
  m_Father: {fileID: 320631772}
  m_RootOrder: 0
  m_LocalEulerAnglesHint: {x: 0, y: 0, z: 0}
  m_AnchorMin: {x: 0.5, y: 0.5}
  m_AnchorMax: {x: 0.5, y: 0.5}
  m_AnchoredPosition: {x: 0, y: 0}
  m_SizeDelta: {x: 20, y: 20}
  m_Pivot: {x: 0.5, y: 0.5}
--- !u!114 &937783344
MonoBehaviour:
  m_ObjectHideFlags: 0
  m_CorrespondingSourceObject: {fileID: 0}
  m_PrefabInstance: {fileID: 0}
  m_PrefabAsset: {fileID: 0}
  m_GameObject: {fileID: 937783342}
  m_Enabled: 1
  m_EditorHideFlags: 0
  m_Script: {fileID: 11500000, guid: fe87c0e1cc204ed48ad3b37840f39efc, type: 3}
  m_Name: 
  m_EditorClassIdentifier: 
  m_Material: {fileID: 0}
  m_Color: {r: 1, g: 1, b: 1, a: 1}
  m_RaycastTarget: 1
  m_Maskable: 1
  m_OnCullStateChanged:
    m_PersistentCalls:
      m_Calls: []
  m_Sprite: {fileID: 10901, guid: 0000000000000000f000000000000000, type: 0}
  m_Type: 0
  m_PreserveAspect: 0
  m_FillCenter: 1
  m_FillMethod: 4
  m_FillAmount: 1
  m_FillClockwise: 1
  m_FillOrigin: 0
  m_UseSpriteMesh: 0
  m_PixelsPerUnitMultiplier: 1
--- !u!222 &937783345
CanvasRenderer:
  m_ObjectHideFlags: 0
  m_CorrespondingSourceObject: {fileID: 0}
  m_PrefabInstance: {fileID: 0}
  m_PrefabAsset: {fileID: 0}
  m_GameObject: {fileID: 937783342}
  m_CullTransparentMesh: 0
--- !u!1 &956459549
GameObject:
  m_ObjectHideFlags: 0
  m_CorrespondingSourceObject: {fileID: 0}
  m_PrefabInstance: {fileID: 0}
  m_PrefabAsset: {fileID: 0}
  serializedVersion: 6
  m_Component:
  - component: {fileID: 956459550}
  - component: {fileID: 956459553}
  - component: {fileID: 956459552}
  - component: {fileID: 956459551}
  m_Layer: 9
  m_Name: Obstacle (3)
  m_TagString: Untagged
  m_Icon: {fileID: 0}
  m_NavMeshLayer: 0
  m_StaticEditorFlags: 22
  m_IsActive: 1
--- !u!4 &956459550
Transform:
  m_ObjectHideFlags: 0
  m_CorrespondingSourceObject: {fileID: 0}
  m_PrefabInstance: {fileID: 0}
  m_PrefabAsset: {fileID: 0}
  m_GameObject: {fileID: 956459549}
  m_LocalRotation: {x: -0, y: -0, z: -0, w: 1}
  m_LocalPosition: {x: 1.5, y: 0.5, z: -31.5}
  m_LocalScale: {x: 8.9, y: 1, z: 2.9}
  m_Children: []
  m_Father: {fileID: 1556680935}
  m_RootOrder: 4
  m_LocalEulerAnglesHint: {x: 0, y: 0, z: 0}
--- !u!65 &956459551
BoxCollider:
  m_ObjectHideFlags: 0
  m_CorrespondingSourceObject: {fileID: 0}
  m_PrefabInstance: {fileID: 0}
  m_PrefabAsset: {fileID: 0}
  m_GameObject: {fileID: 956459549}
  m_Material: {fileID: 0}
  m_IsTrigger: 0
  m_Enabled: 1
  serializedVersion: 2
  m_Size: {x: 1, y: 1, z: 1}
  m_Center: {x: 0, y: 0, z: 0}
--- !u!23 &956459552
MeshRenderer:
  m_ObjectHideFlags: 0
  m_CorrespondingSourceObject: {fileID: 0}
  m_PrefabInstance: {fileID: 0}
  m_PrefabAsset: {fileID: 0}
  m_GameObject: {fileID: 956459549}
  m_Enabled: 1
  m_CastShadows: 1
  m_ReceiveShadows: 1
  m_DynamicOccludee: 1
  m_MotionVectors: 1
  m_LightProbeUsage: 1
  m_ReflectionProbeUsage: 1
  m_RayTracingMode: 2
  m_RenderingLayerMask: 1
  m_RendererPriority: 0
  m_Materials:
  - {fileID: 2100000, guid: 31321ba15b8f8eb4c954353edc038b1d, type: 2}
  m_StaticBatchInfo:
    firstSubMesh: 0
    subMeshCount: 0
  m_StaticBatchRoot: {fileID: 0}
  m_ProbeAnchor: {fileID: 0}
  m_LightProbeVolumeOverride: {fileID: 0}
  m_ScaleInLightmap: 1
  m_ReceiveGI: 1
  m_PreserveUVs: 0
  m_IgnoreNormalsForChartDetection: 0
  m_ImportantGI: 0
  m_StitchLightmapSeams: 1
  m_SelectedEditorRenderState: 3
  m_MinimumChartSize: 4
  m_AutoUVMaxDistance: 0.5
  m_AutoUVMaxAngle: 89
  m_LightmapParameters: {fileID: 0}
  m_SortingLayerID: 0
  m_SortingLayer: 0
  m_SortingOrder: 0
--- !u!33 &956459553
MeshFilter:
  m_ObjectHideFlags: 0
  m_CorrespondingSourceObject: {fileID: 0}
  m_PrefabInstance: {fileID: 0}
  m_PrefabAsset: {fileID: 0}
  m_GameObject: {fileID: 956459549}
  m_Mesh: {fileID: 10202, guid: 0000000000000000e000000000000000, type: 0}
--- !u!1 &957733405
GameObject:
  m_ObjectHideFlags: 0
  m_CorrespondingSourceObject: {fileID: 0}
  m_PrefabInstance: {fileID: 0}
  m_PrefabAsset: {fileID: 0}
  serializedVersion: 6
  m_Component:
  - component: {fileID: 957733406}
  m_Layer: 0
  m_Name: ComposedObstacle
  m_TagString: Untagged
  m_Icon: {fileID: 0}
  m_NavMeshLayer: 0
  m_StaticEditorFlags: 22
  m_IsActive: 1
--- !u!4 &957733406
Transform:
  m_ObjectHideFlags: 0
  m_CorrespondingSourceObject: {fileID: 0}
  m_PrefabInstance: {fileID: 0}
  m_PrefabAsset: {fileID: 0}
  m_GameObject: {fileID: 957733405}
  m_LocalRotation: {x: -0, y: -0, z: -0, w: 1}
  m_LocalPosition: {x: -18, y: 0, z: -21.5}
  m_LocalScale: {x: 1, y: 1, z: 1}
  m_Children:
  - {fileID: 76703208}
  - {fileID: 1290153174}
  m_Father: {fileID: 1437702411}
  m_RootOrder: 2
  m_LocalEulerAnglesHint: {x: 0, y: 0, z: 0}
--- !u!1 &963935351
GameObject:
  m_ObjectHideFlags: 0
  m_CorrespondingSourceObject: {fileID: 0}
  m_PrefabInstance: {fileID: 0}
  m_PrefabAsset: {fileID: 0}
  serializedVersion: 6
  m_Component:
  - component: {fileID: 963935352}
  - component: {fileID: 963935355}
  - component: {fileID: 963935354}
  - component: {fileID: 963935353}
  m_Layer: 8
  m_Name: Floor
  m_TagString: Untagged
  m_Icon: {fileID: 0}
  m_NavMeshLayer: 0
  m_StaticEditorFlags: 22
  m_IsActive: 1
--- !u!4 &963935352
Transform:
  m_ObjectHideFlags: 0
  m_CorrespondingSourceObject: {fileID: 0}
  m_PrefabInstance: {fileID: 0}
  m_PrefabAsset: {fileID: 0}
  m_GameObject: {fileID: 963935351}
  m_LocalRotation: {x: -0, y: -0, z: -0, w: 1}
  m_LocalPosition: {x: 0, y: 0, z: 0}
  m_LocalScale: {x: 10, y: 1, z: 10}
  m_Children: []
  m_Father: {fileID: 639690204}
  m_RootOrder: 0
  m_LocalEulerAnglesHint: {x: 0, y: 0, z: 0}
--- !u!64 &963935353
MeshCollider:
  m_ObjectHideFlags: 0
  m_CorrespondingSourceObject: {fileID: 0}
  m_PrefabInstance: {fileID: 0}
  m_PrefabAsset: {fileID: 0}
  m_GameObject: {fileID: 963935351}
  m_Material: {fileID: 0}
  m_IsTrigger: 0
  m_Enabled: 1
  serializedVersion: 4
  m_Convex: 0
  m_CookingOptions: 30
  m_Mesh: {fileID: 10209, guid: 0000000000000000e000000000000000, type: 0}
--- !u!23 &963935354
MeshRenderer:
  m_ObjectHideFlags: 0
  m_CorrespondingSourceObject: {fileID: 0}
  m_PrefabInstance: {fileID: 0}
  m_PrefabAsset: {fileID: 0}
  m_GameObject: {fileID: 963935351}
  m_Enabled: 1
  m_CastShadows: 1
  m_ReceiveShadows: 1
  m_DynamicOccludee: 1
  m_MotionVectors: 1
  m_LightProbeUsage: 1
  m_ReflectionProbeUsage: 1
  m_RayTracingMode: 2
  m_RenderingLayerMask: 1
  m_RendererPriority: 0
  m_Materials:
  - {fileID: 2100000, guid: dbae133b81f12b94488073b8584eb554, type: 2}
  m_StaticBatchInfo:
    firstSubMesh: 0
    subMeshCount: 0
  m_StaticBatchRoot: {fileID: 0}
  m_ProbeAnchor: {fileID: 0}
  m_LightProbeVolumeOverride: {fileID: 0}
  m_ScaleInLightmap: 1
  m_ReceiveGI: 1
  m_PreserveUVs: 0
  m_IgnoreNormalsForChartDetection: 0
  m_ImportantGI: 0
  m_StitchLightmapSeams: 1
  m_SelectedEditorRenderState: 3
  m_MinimumChartSize: 4
  m_AutoUVMaxDistance: 0.5
  m_AutoUVMaxAngle: 89
  m_LightmapParameters: {fileID: 0}
  m_SortingLayerID: 0
  m_SortingLayer: 0
  m_SortingOrder: 0
--- !u!33 &963935355
MeshFilter:
  m_ObjectHideFlags: 0
  m_CorrespondingSourceObject: {fileID: 0}
  m_PrefabInstance: {fileID: 0}
  m_PrefabAsset: {fileID: 0}
  m_GameObject: {fileID: 963935351}
  m_Mesh: {fileID: 10209, guid: 0000000000000000e000000000000000, type: 0}
--- !u!1 &964567399
GameObject:
  m_ObjectHideFlags: 0
  m_CorrespondingSourceObject: {fileID: 0}
  m_PrefabInstance: {fileID: 0}
  m_PrefabAsset: {fileID: 0}
  serializedVersion: 6
  m_Component:
  - component: {fileID: 964567400}
  m_Layer: 0
  m_Name: ObstacleGroups
  m_TagString: Untagged
  m_Icon: {fileID: 0}
  m_NavMeshLayer: 0
  m_StaticEditorFlags: 22
  m_IsActive: 1
--- !u!4 &964567400
Transform:
  m_ObjectHideFlags: 0
  m_CorrespondingSourceObject: {fileID: 0}
  m_PrefabInstance: {fileID: 0}
  m_PrefabAsset: {fileID: 0}
  m_GameObject: {fileID: 964567399}
  m_LocalRotation: {x: 0, y: 0, z: 0, w: 1}
  m_LocalPosition: {x: 0, y: 0, z: 0}
  m_LocalScale: {x: 1, y: 1, z: 1}
  m_Children:
  - {fileID: 1932449848}
  - {fileID: 1437702411}
  - {fileID: 71491727}
  - {fileID: 360820258}
  - {fileID: 4336256}
  m_Father: {fileID: 639690204}
  m_RootOrder: 3
  m_LocalEulerAnglesHint: {x: 0, y: 0, z: 0}
--- !u!1 &979571280
GameObject:
  m_ObjectHideFlags: 0
  m_CorrespondingSourceObject: {fileID: 0}
  m_PrefabInstance: {fileID: 0}
  m_PrefabAsset: {fileID: 0}
  serializedVersion: 6
  m_Component:
  - component: {fileID: 979571281}
  - component: {fileID: 979571284}
  - component: {fileID: 979571283}
  - component: {fileID: 979571282}
  m_Layer: 9
  m_Name: Obstacle (2)
  m_TagString: Untagged
  m_Icon: {fileID: 0}
  m_NavMeshLayer: 0
  m_StaticEditorFlags: 22
  m_IsActive: 1
--- !u!4 &979571281
Transform:
  m_ObjectHideFlags: 0
  m_CorrespondingSourceObject: {fileID: 0}
  m_PrefabInstance: {fileID: 0}
  m_PrefabAsset: {fileID: 0}
  m_GameObject: {fileID: 979571280}
  m_LocalRotation: {x: -0, y: -0, z: -0, w: 1}
  m_LocalPosition: {x: -10, y: 0.5, z: -30}
  m_LocalScale: {x: 2.9, y: 1, z: 4.9}
  m_Children: []
  m_Father: {fileID: 1437702411}
  m_RootOrder: 3
  m_LocalEulerAnglesHint: {x: 0, y: 0, z: 0}
--- !u!65 &979571282
BoxCollider:
  m_ObjectHideFlags: 0
  m_CorrespondingSourceObject: {fileID: 0}
  m_PrefabInstance: {fileID: 0}
  m_PrefabAsset: {fileID: 0}
  m_GameObject: {fileID: 979571280}
  m_Material: {fileID: 0}
  m_IsTrigger: 0
  m_Enabled: 1
  serializedVersion: 2
  m_Size: {x: 1, y: 1, z: 1}
  m_Center: {x: 0, y: 0, z: 0}
--- !u!23 &979571283
MeshRenderer:
  m_ObjectHideFlags: 0
  m_CorrespondingSourceObject: {fileID: 0}
  m_PrefabInstance: {fileID: 0}
  m_PrefabAsset: {fileID: 0}
  m_GameObject: {fileID: 979571280}
  m_Enabled: 1
  m_CastShadows: 1
  m_ReceiveShadows: 1
  m_DynamicOccludee: 1
  m_MotionVectors: 1
  m_LightProbeUsage: 1
  m_ReflectionProbeUsage: 1
  m_RayTracingMode: 2
  m_RenderingLayerMask: 1
  m_RendererPriority: 0
  m_Materials:
  - {fileID: 2100000, guid: 31321ba15b8f8eb4c954353edc038b1d, type: 2}
  m_StaticBatchInfo:
    firstSubMesh: 0
    subMeshCount: 0
  m_StaticBatchRoot: {fileID: 0}
  m_ProbeAnchor: {fileID: 0}
  m_LightProbeVolumeOverride: {fileID: 0}
  m_ScaleInLightmap: 1
  m_ReceiveGI: 1
  m_PreserveUVs: 0
  m_IgnoreNormalsForChartDetection: 0
  m_ImportantGI: 0
  m_StitchLightmapSeams: 1
  m_SelectedEditorRenderState: 3
  m_MinimumChartSize: 4
  m_AutoUVMaxDistance: 0.5
  m_AutoUVMaxAngle: 89
  m_LightmapParameters: {fileID: 0}
  m_SortingLayerID: 0
  m_SortingLayer: 0
  m_SortingOrder: 0
--- !u!33 &979571284
MeshFilter:
  m_ObjectHideFlags: 0
  m_CorrespondingSourceObject: {fileID: 0}
  m_PrefabInstance: {fileID: 0}
  m_PrefabAsset: {fileID: 0}
  m_GameObject: {fileID: 979571280}
  m_Mesh: {fileID: 10202, guid: 0000000000000000e000000000000000, type: 0}
--- !u!1 &982090593
GameObject:
  m_ObjectHideFlags: 0
  m_CorrespondingSourceObject: {fileID: 0}
  m_PrefabInstance: {fileID: 0}
  m_PrefabAsset: {fileID: 0}
  serializedVersion: 6
  m_Component:
  - component: {fileID: 982090594}
  m_Layer: 0
  m_Name: GameObject (6)
  m_TagString: Untagged
  m_Icon: {fileID: 0}
  m_NavMeshLayer: 0
  m_StaticEditorFlags: 0
  m_IsActive: 1
--- !u!4 &982090594
Transform:
  m_ObjectHideFlags: 0
  m_CorrespondingSourceObject: {fileID: 0}
  m_PrefabInstance: {fileID: 0}
  m_PrefabAsset: {fileID: 0}
  m_GameObject: {fileID: 982090593}
  m_LocalRotation: {x: 0, y: 0, z: 0, w: 1}
  m_LocalPosition: {x: 27, y: 0, z: 44.5}
  m_LocalScale: {x: 1, y: 1, z: 1}
  m_Children: []
  m_Father: {fileID: 838587086}
  m_RootOrder: 6
  m_LocalEulerAnglesHint: {x: 0, y: 0, z: 0}
--- !u!1 &1011977736
GameObject:
  m_ObjectHideFlags: 0
  m_CorrespondingSourceObject: {fileID: 0}
  m_PrefabInstance: {fileID: 0}
  m_PrefabAsset: {fileID: 0}
  serializedVersion: 6
  m_Component:
  - component: {fileID: 1011977737}
  m_Layer: 0
  m_Name: ObstacleGroup (1)
  m_TagString: Untagged
  m_Icon: {fileID: 0}
  m_NavMeshLayer: 0
  m_StaticEditorFlags: 22
  m_IsActive: 1
--- !u!4 &1011977737
Transform:
  m_ObjectHideFlags: 0
  m_CorrespondingSourceObject: {fileID: 0}
  m_PrefabInstance: {fileID: 0}
  m_PrefabAsset: {fileID: 0}
  m_GameObject: {fileID: 1011977736}
  m_LocalRotation: {x: -0, y: -0, z: -0, w: 1}
  m_LocalPosition: {x: 55.5, y: 0, z: 0}
  m_LocalScale: {x: 1, y: 1, z: 1}
  m_Children:
  - {fileID: 1156675391}
  m_Father: {fileID: 1431660728}
  m_RootOrder: 1
  m_LocalEulerAnglesHint: {x: 0, y: 0, z: 0}
--- !u!1 &1075858753
GameObject:
  m_ObjectHideFlags: 0
  m_CorrespondingSourceObject: {fileID: 0}
  m_PrefabInstance: {fileID: 0}
  m_PrefabAsset: {fileID: 0}
  serializedVersion: 6
  m_Component:
  - component: {fileID: 1075858754}
  - component: {fileID: 1075858757}
  - component: {fileID: 1075858756}
  - component: {fileID: 1075858755}
  m_Layer: 9
  m_Name: Obstacle (3)
  m_TagString: Untagged
  m_Icon: {fileID: 0}
  m_NavMeshLayer: 0
  m_StaticEditorFlags: 22
  m_IsActive: 1
--- !u!4 &1075858754
Transform:
  m_ObjectHideFlags: 0
  m_CorrespondingSourceObject: {fileID: 0}
  m_PrefabInstance: {fileID: 0}
  m_PrefabAsset: {fileID: 0}
  m_GameObject: {fileID: 1075858753}
  m_LocalRotation: {x: -0, y: -0, z: -0, w: 1}
  m_LocalPosition: {x: -4, y: 0.5, z: -1.5}
  m_LocalScale: {x: 2.9, y: 1, z: 1.9}
  m_Children: []
  m_Father: {fileID: 803283718}
  m_RootOrder: 1
  m_LocalEulerAnglesHint: {x: 0, y: 0, z: 0}
--- !u!65 &1075858755
BoxCollider:
  m_ObjectHideFlags: 0
  m_CorrespondingSourceObject: {fileID: 0}
  m_PrefabInstance: {fileID: 0}
  m_PrefabAsset: {fileID: 0}
  m_GameObject: {fileID: 1075858753}
  m_Material: {fileID: 0}
  m_IsTrigger: 0
  m_Enabled: 1
  serializedVersion: 2
  m_Size: {x: 1, y: 1, z: 1}
  m_Center: {x: 0, y: 0, z: 0}
--- !u!23 &1075858756
MeshRenderer:
  m_ObjectHideFlags: 0
  m_CorrespondingSourceObject: {fileID: 0}
  m_PrefabInstance: {fileID: 0}
  m_PrefabAsset: {fileID: 0}
  m_GameObject: {fileID: 1075858753}
  m_Enabled: 1
  m_CastShadows: 1
  m_ReceiveShadows: 1
  m_DynamicOccludee: 1
  m_MotionVectors: 1
  m_LightProbeUsage: 1
  m_ReflectionProbeUsage: 1
  m_RayTracingMode: 2
  m_RenderingLayerMask: 1
  m_RendererPriority: 0
  m_Materials:
  - {fileID: 2100000, guid: 31321ba15b8f8eb4c954353edc038b1d, type: 2}
  m_StaticBatchInfo:
    firstSubMesh: 0
    subMeshCount: 0
  m_StaticBatchRoot: {fileID: 0}
  m_ProbeAnchor: {fileID: 0}
  m_LightProbeVolumeOverride: {fileID: 0}
  m_ScaleInLightmap: 1
  m_ReceiveGI: 1
  m_PreserveUVs: 0
  m_IgnoreNormalsForChartDetection: 0
  m_ImportantGI: 0
  m_StitchLightmapSeams: 1
  m_SelectedEditorRenderState: 3
  m_MinimumChartSize: 4
  m_AutoUVMaxDistance: 0.5
  m_AutoUVMaxAngle: 89
  m_LightmapParameters: {fileID: 0}
  m_SortingLayerID: 0
  m_SortingLayer: 0
  m_SortingOrder: 0
--- !u!33 &1075858757
MeshFilter:
  m_ObjectHideFlags: 0
  m_CorrespondingSourceObject: {fileID: 0}
  m_PrefabInstance: {fileID: 0}
  m_PrefabAsset: {fileID: 0}
  m_GameObject: {fileID: 1075858753}
  m_Mesh: {fileID: 10202, guid: 0000000000000000e000000000000000, type: 0}
--- !u!1 &1092750050
GameObject:
  m_ObjectHideFlags: 0
  m_CorrespondingSourceObject: {fileID: 0}
  m_PrefabInstance: {fileID: 0}
  m_PrefabAsset: {fileID: 0}
  serializedVersion: 6
  m_Component:
  - component: {fileID: 1092750051}
  m_Layer: 0
  m_Name: GameObject (5)
  m_TagString: Untagged
  m_Icon: {fileID: 0}
  m_NavMeshLayer: 0
  m_StaticEditorFlags: 0
  m_IsActive: 1
--- !u!4 &1092750051
Transform:
  m_ObjectHideFlags: 0
  m_CorrespondingSourceObject: {fileID: 0}
  m_PrefabInstance: {fileID: 0}
  m_PrefabAsset: {fileID: 0}
  m_GameObject: {fileID: 1092750050}
  m_LocalRotation: {x: 0, y: 0, z: 0, w: 1}
  m_LocalPosition: {x: 11.5, y: 0, z: 44.5}
  m_LocalScale: {x: 1, y: 1, z: 1}
  m_Children: []
  m_Father: {fileID: 838587086}
  m_RootOrder: 5
  m_LocalEulerAnglesHint: {x: 0, y: 0, z: 0}
--- !u!1 &1097963731
GameObject:
  m_ObjectHideFlags: 0
  m_CorrespondingSourceObject: {fileID: 0}
  m_PrefabInstance: {fileID: 0}
  m_PrefabAsset: {fileID: 0}
  serializedVersion: 6
  m_Component:
  - component: {fileID: 1097963732}
  - component: {fileID: 1097963735}
  - component: {fileID: 1097963734}
  - component: {fileID: 1097963733}
  m_Layer: 9
  m_Name: Obstacle
  m_TagString: Untagged
  m_Icon: {fileID: 0}
  m_NavMeshLayer: 0
  m_StaticEditorFlags: 22
  m_IsActive: 1
--- !u!4 &1097963732
Transform:
  m_ObjectHideFlags: 0
  m_CorrespondingSourceObject: {fileID: 0}
  m_PrefabInstance: {fileID: 0}
  m_PrefabAsset: {fileID: 0}
  m_GameObject: {fileID: 1097963731}
  m_LocalRotation: {x: -0, y: -0, z: -0, w: 1}
  m_LocalPosition: {x: -38.5, y: 0.5, z: -31.5}
  m_LocalScale: {x: 8.9, y: 1, z: 2.9}
  m_Children: []
  m_Father: {fileID: 2035192212}
  m_RootOrder: 0
  m_LocalEulerAnglesHint: {x: 0, y: 0, z: 0}
--- !u!65 &1097963733
BoxCollider:
  m_ObjectHideFlags: 0
  m_CorrespondingSourceObject: {fileID: 0}
  m_PrefabInstance: {fileID: 0}
  m_PrefabAsset: {fileID: 0}
  m_GameObject: {fileID: 1097963731}
  m_Material: {fileID: 0}
  m_IsTrigger: 0
  m_Enabled: 1
  serializedVersion: 2
  m_Size: {x: 1, y: 1, z: 1}
  m_Center: {x: 0, y: 0, z: 0}
--- !u!23 &1097963734
MeshRenderer:
  m_ObjectHideFlags: 0
  m_CorrespondingSourceObject: {fileID: 0}
  m_PrefabInstance: {fileID: 0}
  m_PrefabAsset: {fileID: 0}
  m_GameObject: {fileID: 1097963731}
  m_Enabled: 1
  m_CastShadows: 1
  m_ReceiveShadows: 1
  m_DynamicOccludee: 1
  m_MotionVectors: 1
  m_LightProbeUsage: 1
  m_ReflectionProbeUsage: 1
  m_RayTracingMode: 2
  m_RenderingLayerMask: 1
  m_RendererPriority: 0
  m_Materials:
  - {fileID: 2100000, guid: 31321ba15b8f8eb4c954353edc038b1d, type: 2}
  m_StaticBatchInfo:
    firstSubMesh: 0
    subMeshCount: 0
  m_StaticBatchRoot: {fileID: 0}
  m_ProbeAnchor: {fileID: 0}
  m_LightProbeVolumeOverride: {fileID: 0}
  m_ScaleInLightmap: 1
  m_ReceiveGI: 1
  m_PreserveUVs: 0
  m_IgnoreNormalsForChartDetection: 0
  m_ImportantGI: 0
  m_StitchLightmapSeams: 1
  m_SelectedEditorRenderState: 3
  m_MinimumChartSize: 4
  m_AutoUVMaxDistance: 0.5
  m_AutoUVMaxAngle: 89
  m_LightmapParameters: {fileID: 0}
  m_SortingLayerID: 0
  m_SortingLayer: 0
  m_SortingOrder: 0
--- !u!33 &1097963735
MeshFilter:
  m_ObjectHideFlags: 0
  m_CorrespondingSourceObject: {fileID: 0}
  m_PrefabInstance: {fileID: 0}
  m_PrefabAsset: {fileID: 0}
  m_GameObject: {fileID: 1097963731}
  m_Mesh: {fileID: 10202, guid: 0000000000000000e000000000000000, type: 0}
--- !u!1 &1139635334
GameObject:
  m_ObjectHideFlags: 0
  m_CorrespondingSourceObject: {fileID: 0}
  m_PrefabInstance: {fileID: 0}
  m_PrefabAsset: {fileID: 0}
  serializedVersion: 6
  m_Component:
  - component: {fileID: 1139635335}
  m_Layer: 0
  m_Name: ComposedObstacle
  m_TagString: Untagged
  m_Icon: {fileID: 0}
  m_NavMeshLayer: 0
  m_StaticEditorFlags: 22
  m_IsActive: 1
--- !u!4 &1139635335
Transform:
  m_ObjectHideFlags: 0
  m_CorrespondingSourceObject: {fileID: 0}
  m_PrefabInstance: {fileID: 0}
  m_PrefabAsset: {fileID: 0}
  m_GameObject: {fileID: 1139635334}
  m_LocalRotation: {x: -0, y: -0, z: -0, w: 1}
  m_LocalPosition: {x: -18, y: 0, z: -21.5}
  m_LocalScale: {x: 1, y: 1, z: 1}
  m_Children: []
  m_Father: {fileID: 2101502308}
  m_RootOrder: 0
  m_LocalEulerAnglesHint: {x: 0, y: 0, z: 0}
--- !u!1 &1140408536
GameObject:
  m_ObjectHideFlags: 0
  m_CorrespondingSourceObject: {fileID: 0}
  m_PrefabInstance: {fileID: 0}
  m_PrefabAsset: {fileID: 0}
  serializedVersion: 6
  m_Component:
  - component: {fileID: 1140408537}
  - component: {fileID: 1140408540}
  - component: {fileID: 1140408539}
  - component: {fileID: 1140408538}
  m_Layer: 9
  m_Name: Obstacle (2)
  m_TagString: Untagged
  m_Icon: {fileID: 0}
  m_NavMeshLayer: 0
  m_StaticEditorFlags: 22
  m_IsActive: 1
--- !u!4 &1140408537
Transform:
  m_ObjectHideFlags: 0
  m_CorrespondingSourceObject: {fileID: 0}
  m_PrefabInstance: {fileID: 0}
  m_PrefabAsset: {fileID: 0}
  m_GameObject: {fileID: 1140408536}
  m_LocalRotation: {x: -0, y: -0, z: -0, w: 1}
  m_LocalPosition: {x: -10, y: 0.5, z: -30}
  m_LocalScale: {x: 2.9, y: 1, z: 4.9}
  m_Children: []
  m_Father: {fileID: 71491727}
  m_RootOrder: 3
  m_LocalEulerAnglesHint: {x: 0, y: 0, z: 0}
--- !u!65 &1140408538
BoxCollider:
  m_ObjectHideFlags: 0
  m_CorrespondingSourceObject: {fileID: 0}
  m_PrefabInstance: {fileID: 0}
  m_PrefabAsset: {fileID: 0}
  m_GameObject: {fileID: 1140408536}
  m_Material: {fileID: 0}
  m_IsTrigger: 0
  m_Enabled: 1
  serializedVersion: 2
  m_Size: {x: 1, y: 1, z: 1}
  m_Center: {x: 0, y: 0, z: 0}
--- !u!23 &1140408539
MeshRenderer:
  m_ObjectHideFlags: 0
  m_CorrespondingSourceObject: {fileID: 0}
  m_PrefabInstance: {fileID: 0}
  m_PrefabAsset: {fileID: 0}
  m_GameObject: {fileID: 1140408536}
  m_Enabled: 1
  m_CastShadows: 1
  m_ReceiveShadows: 1
  m_DynamicOccludee: 1
  m_MotionVectors: 1
  m_LightProbeUsage: 1
  m_ReflectionProbeUsage: 1
  m_RayTracingMode: 2
  m_RenderingLayerMask: 1
  m_RendererPriority: 0
  m_Materials:
  - {fileID: 2100000, guid: 31321ba15b8f8eb4c954353edc038b1d, type: 2}
  m_StaticBatchInfo:
    firstSubMesh: 0
    subMeshCount: 0
  m_StaticBatchRoot: {fileID: 0}
  m_ProbeAnchor: {fileID: 0}
  m_LightProbeVolumeOverride: {fileID: 0}
  m_ScaleInLightmap: 1
  m_ReceiveGI: 1
  m_PreserveUVs: 0
  m_IgnoreNormalsForChartDetection: 0
  m_ImportantGI: 0
  m_StitchLightmapSeams: 1
  m_SelectedEditorRenderState: 3
  m_MinimumChartSize: 4
  m_AutoUVMaxDistance: 0.5
  m_AutoUVMaxAngle: 89
  m_LightmapParameters: {fileID: 0}
  m_SortingLayerID: 0
  m_SortingLayer: 0
  m_SortingOrder: 0
--- !u!33 &1140408540
MeshFilter:
  m_ObjectHideFlags: 0
  m_CorrespondingSourceObject: {fileID: 0}
  m_PrefabInstance: {fileID: 0}
  m_PrefabAsset: {fileID: 0}
  m_GameObject: {fileID: 1140408536}
  m_Mesh: {fileID: 10202, guid: 0000000000000000e000000000000000, type: 0}
--- !u!1 &1146481191
GameObject:
  m_ObjectHideFlags: 0
  m_CorrespondingSourceObject: {fileID: 0}
  m_PrefabInstance: {fileID: 0}
  m_PrefabAsset: {fileID: 0}
  serializedVersion: 6
  m_Component:
  - component: {fileID: 1146481192}
  - component: {fileID: 1146481195}
  - component: {fileID: 1146481194}
  - component: {fileID: 1146481193}
  m_Layer: 9
  m_Name: Obstacle (3)
  m_TagString: Untagged
  m_Icon: {fileID: 0}
  m_NavMeshLayer: 0
  m_StaticEditorFlags: 22
  m_IsActive: 1
--- !u!4 &1146481192
Transform:
  m_ObjectHideFlags: 0
  m_CorrespondingSourceObject: {fileID: 0}
  m_PrefabInstance: {fileID: 0}
  m_PrefabAsset: {fileID: 0}
  m_GameObject: {fileID: 1146481191}
  m_LocalRotation: {x: -0, y: -0, z: -0, w: 1}
  m_LocalPosition: {x: -4, y: 0.5, z: -1.5}
  m_LocalScale: {x: 2.9, y: 1, z: 1.9}
  m_Children: []
  m_Father: {fileID: 140828167}
  m_RootOrder: 1
  m_LocalEulerAnglesHint: {x: 0, y: 0, z: 0}
--- !u!65 &1146481193
BoxCollider:
  m_ObjectHideFlags: 0
  m_CorrespondingSourceObject: {fileID: 0}
  m_PrefabInstance: {fileID: 0}
  m_PrefabAsset: {fileID: 0}
  m_GameObject: {fileID: 1146481191}
  m_Material: {fileID: 0}
  m_IsTrigger: 0
  m_Enabled: 1
  serializedVersion: 2
  m_Size: {x: 1, y: 1, z: 1}
  m_Center: {x: 0, y: 0, z: 0}
--- !u!23 &1146481194
MeshRenderer:
  m_ObjectHideFlags: 0
  m_CorrespondingSourceObject: {fileID: 0}
  m_PrefabInstance: {fileID: 0}
  m_PrefabAsset: {fileID: 0}
  m_GameObject: {fileID: 1146481191}
  m_Enabled: 1
  m_CastShadows: 1
  m_ReceiveShadows: 1
  m_DynamicOccludee: 1
  m_MotionVectors: 1
  m_LightProbeUsage: 1
  m_ReflectionProbeUsage: 1
  m_RayTracingMode: 2
  m_RenderingLayerMask: 1
  m_RendererPriority: 0
  m_Materials:
  - {fileID: 2100000, guid: 31321ba15b8f8eb4c954353edc038b1d, type: 2}
  m_StaticBatchInfo:
    firstSubMesh: 0
    subMeshCount: 0
  m_StaticBatchRoot: {fileID: 0}
  m_ProbeAnchor: {fileID: 0}
  m_LightProbeVolumeOverride: {fileID: 0}
  m_ScaleInLightmap: 1
  m_ReceiveGI: 1
  m_PreserveUVs: 0
  m_IgnoreNormalsForChartDetection: 0
  m_ImportantGI: 0
  m_StitchLightmapSeams: 1
  m_SelectedEditorRenderState: 3
  m_MinimumChartSize: 4
  m_AutoUVMaxDistance: 0.5
  m_AutoUVMaxAngle: 89
  m_LightmapParameters: {fileID: 0}
  m_SortingLayerID: 0
  m_SortingLayer: 0
  m_SortingOrder: 0
--- !u!33 &1146481195
MeshFilter:
  m_ObjectHideFlags: 0
  m_CorrespondingSourceObject: {fileID: 0}
  m_PrefabInstance: {fileID: 0}
  m_PrefabAsset: {fileID: 0}
  m_GameObject: {fileID: 1146481191}
  m_Mesh: {fileID: 10202, guid: 0000000000000000e000000000000000, type: 0}
--- !u!1 &1149833888
GameObject:
  m_ObjectHideFlags: 0
  m_CorrespondingSourceObject: {fileID: 0}
  m_PrefabInstance: {fileID: 0}
  m_PrefabAsset: {fileID: 0}
  serializedVersion: 6
  m_Component:
  - component: {fileID: 1149833889}
  m_Layer: 0
  m_Name: ObstacleGroup
  m_TagString: Untagged
  m_Icon: {fileID: 0}
  m_NavMeshLayer: 0
  m_StaticEditorFlags: 22
  m_IsActive: 1
--- !u!4 &1149833889
Transform:
  m_ObjectHideFlags: 0
  m_CorrespondingSourceObject: {fileID: 0}
  m_PrefabInstance: {fileID: 0}
  m_PrefabAsset: {fileID: 0}
  m_GameObject: {fileID: 1149833888}
  m_LocalRotation: {x: -0, y: -0, z: -0, w: 1}
  m_LocalPosition: {x: 0, y: 0, z: 0}
  m_LocalScale: {x: 1, y: 1, z: 1}
  m_Children:
  - {fileID: 321146496}
  - {fileID: 862541911}
  - {fileID: 1243025820}
  m_Father: {fileID: 2083229686}
  m_RootOrder: 0
  m_LocalEulerAnglesHint: {x: 0, y: 0, z: 0}
--- !u!1 &1156675390
GameObject:
  m_ObjectHideFlags: 0
  m_CorrespondingSourceObject: {fileID: 0}
  m_PrefabInstance: {fileID: 0}
  m_PrefabAsset: {fileID: 0}
  serializedVersion: 6
  m_Component:
  - component: {fileID: 1156675391}
  m_Layer: 0
  m_Name: ComposedObstacle
  m_TagString: Untagged
  m_Icon: {fileID: 0}
  m_NavMeshLayer: 0
  m_StaticEditorFlags: 22
  m_IsActive: 1
--- !u!4 &1156675391
Transform:
  m_ObjectHideFlags: 0
  m_CorrespondingSourceObject: {fileID: 0}
  m_PrefabInstance: {fileID: 0}
  m_PrefabAsset: {fileID: 0}
  m_GameObject: {fileID: 1156675390}
  m_LocalRotation: {x: -0, y: -0, z: -0, w: 1}
  m_LocalPosition: {x: -18, y: 0, z: -21.5}
  m_LocalScale: {x: 1, y: 1, z: 1}
  m_Children: []
  m_Father: {fileID: 1011977737}
  m_RootOrder: 0
  m_LocalEulerAnglesHint: {x: 0, y: 0, z: 0}
--- !u!1 &1166379421
GameObject:
  m_ObjectHideFlags: 0
  m_CorrespondingSourceObject: {fileID: 0}
  m_PrefabInstance: {fileID: 0}
  m_PrefabAsset: {fileID: 0}
  serializedVersion: 6
  m_Component:
  - component: {fileID: 1166379422}
  m_Layer: 0
  m_Name: ComposedObstacle
  m_TagString: Untagged
  m_Icon: {fileID: 0}
  m_NavMeshLayer: 0
  m_StaticEditorFlags: 22
  m_IsActive: 1
--- !u!4 &1166379422
Transform:
  m_ObjectHideFlags: 0
  m_CorrespondingSourceObject: {fileID: 0}
  m_PrefabInstance: {fileID: 0}
  m_PrefabAsset: {fileID: 0}
  m_GameObject: {fileID: 1166379421}
  m_LocalRotation: {x: -0, y: -0, z: -0, w: 1}
  m_LocalPosition: {x: -18, y: 0, z: -21.5}
  m_LocalScale: {x: 1, y: 1, z: 1}
  m_Children: []
  m_Father: {fileID: 1776320833}
  m_RootOrder: 0
  m_LocalEulerAnglesHint: {x: 0, y: 0, z: 0}
--- !u!1 &1167947345
GameObject:
  m_ObjectHideFlags: 0
  m_CorrespondingSourceObject: {fileID: 0}
  m_PrefabInstance: {fileID: 0}
  m_PrefabAsset: {fileID: 0}
  serializedVersion: 6
  m_Component:
  - component: {fileID: 1167947346}
  - component: {fileID: 1167947349}
  - component: {fileID: 1167947348}
  - component: {fileID: 1167947347}
  m_Layer: 9
  m_Name: Obstacle (1)
  m_TagString: Untagged
  m_Icon: {fileID: 0}
  m_NavMeshLayer: 0
  m_StaticEditorFlags: 22
  m_IsActive: 1
--- !u!4 &1167947346
Transform:
  m_ObjectHideFlags: 0
  m_CorrespondingSourceObject: {fileID: 0}
  m_PrefabInstance: {fileID: 0}
  m_PrefabAsset: {fileID: 0}
  m_GameObject: {fileID: 1167947345}
  m_LocalRotation: {x: -0, y: -0, z: -0, w: 1}
  m_LocalPosition: {x: -27.5, y: 0.5, z: -30}
  m_LocalScale: {x: 2.9, y: 1, z: 4.9}
  m_Children: []
  m_Father: {fileID: 2035192212}
  m_RootOrder: 1
  m_LocalEulerAnglesHint: {x: 0, y: 0, z: 0}
--- !u!65 &1167947347
BoxCollider:
  m_ObjectHideFlags: 0
  m_CorrespondingSourceObject: {fileID: 0}
  m_PrefabInstance: {fileID: 0}
  m_PrefabAsset: {fileID: 0}
  m_GameObject: {fileID: 1167947345}
  m_Material: {fileID: 0}
  m_IsTrigger: 0
  m_Enabled: 1
  serializedVersion: 2
  m_Size: {x: 1, y: 1, z: 1}
  m_Center: {x: 0, y: 0, z: 0}
--- !u!23 &1167947348
MeshRenderer:
  m_ObjectHideFlags: 0
  m_CorrespondingSourceObject: {fileID: 0}
  m_PrefabInstance: {fileID: 0}
  m_PrefabAsset: {fileID: 0}
  m_GameObject: {fileID: 1167947345}
  m_Enabled: 1
  m_CastShadows: 1
  m_ReceiveShadows: 1
  m_DynamicOccludee: 1
  m_MotionVectors: 1
  m_LightProbeUsage: 1
  m_ReflectionProbeUsage: 1
  m_RayTracingMode: 2
  m_RenderingLayerMask: 1
  m_RendererPriority: 0
  m_Materials:
  - {fileID: 2100000, guid: 31321ba15b8f8eb4c954353edc038b1d, type: 2}
  m_StaticBatchInfo:
    firstSubMesh: 0
    subMeshCount: 0
  m_StaticBatchRoot: {fileID: 0}
  m_ProbeAnchor: {fileID: 0}
  m_LightProbeVolumeOverride: {fileID: 0}
  m_ScaleInLightmap: 1
  m_ReceiveGI: 1
  m_PreserveUVs: 0
  m_IgnoreNormalsForChartDetection: 0
  m_ImportantGI: 0
  m_StitchLightmapSeams: 1
  m_SelectedEditorRenderState: 3
  m_MinimumChartSize: 4
  m_AutoUVMaxDistance: 0.5
  m_AutoUVMaxAngle: 89
  m_LightmapParameters: {fileID: 0}
  m_SortingLayerID: 0
  m_SortingLayer: 0
  m_SortingOrder: 0
--- !u!33 &1167947349
MeshFilter:
  m_ObjectHideFlags: 0
  m_CorrespondingSourceObject: {fileID: 0}
  m_PrefabInstance: {fileID: 0}
  m_PrefabAsset: {fileID: 0}
  m_GameObject: {fileID: 1167947345}
  m_Mesh: {fileID: 10202, guid: 0000000000000000e000000000000000, type: 0}
--- !u!1 &1168828975
GameObject:
  m_ObjectHideFlags: 0
  m_CorrespondingSourceObject: {fileID: 0}
  m_PrefabInstance: {fileID: 0}
  m_PrefabAsset: {fileID: 0}
  serializedVersion: 6
  m_Component:
  - component: {fileID: 1168828976}
  m_Layer: 0
  m_Name: GameObject (3)
  m_TagString: Untagged
  m_Icon: {fileID: 0}
  m_NavMeshLayer: 0
  m_StaticEditorFlags: 0
  m_IsActive: 1
--- !u!4 &1168828976
Transform:
  m_ObjectHideFlags: 0
  m_CorrespondingSourceObject: {fileID: 0}
  m_PrefabInstance: {fileID: 0}
  m_PrefabAsset: {fileID: 0}
  m_GameObject: {fileID: 1168828975}
  m_LocalRotation: {x: 0, y: 0, z: 0, w: 1}
  m_LocalPosition: {x: -28.5, y: 0, z: 44.5}
  m_LocalScale: {x: 1, y: 1, z: 1}
  m_Children: []
  m_Father: {fileID: 838587086}
  m_RootOrder: 3
  m_LocalEulerAnglesHint: {x: 0, y: 0, z: 0}
--- !u!1 &1171431902
GameObject:
  m_ObjectHideFlags: 0
  m_CorrespondingSourceObject: {fileID: 0}
  m_PrefabInstance: {fileID: 0}
  m_PrefabAsset: {fileID: 0}
  serializedVersion: 6
  m_Component:
  - component: {fileID: 1171431903}
  m_Layer: 0
  m_Name: ----- Geometry -----
  m_TagString: Untagged
  m_Icon: {fileID: 0}
  m_NavMeshLayer: 0
  m_StaticEditorFlags: 0
  m_IsActive: 1
--- !u!4 &1171431903
Transform:
  m_ObjectHideFlags: 0
  m_CorrespondingSourceObject: {fileID: 0}
  m_PrefabInstance: {fileID: 0}
  m_PrefabAsset: {fileID: 0}
  m_GameObject: {fileID: 1171431902}
  m_LocalRotation: {x: 0, y: 0, z: 0, w: 1}
  m_LocalPosition: {x: 0, y: 0, z: 0}
  m_LocalScale: {x: 1, y: 1, z: 1}
  m_Children:
  - {fileID: 639690204}
  m_Father: {fileID: 0}
  m_RootOrder: 6
  m_LocalEulerAnglesHint: {x: 0, y: 0, z: 0}
--- !u!1 &1204781724
GameObject:
  m_ObjectHideFlags: 0
  m_CorrespondingSourceObject: {fileID: 0}
  m_PrefabInstance: {fileID: 0}
  m_PrefabAsset: {fileID: 0}
  serializedVersion: 6
  m_Component:
  - component: {fileID: 1204781725}
  m_Layer: 0
  m_Name: ComposedObstacle
  m_TagString: Untagged
  m_Icon: {fileID: 0}
  m_NavMeshLayer: 0
  m_StaticEditorFlags: 22
  m_IsActive: 1
--- !u!4 &1204781725
Transform:
  m_ObjectHideFlags: 0
  m_CorrespondingSourceObject: {fileID: 0}
  m_PrefabInstance: {fileID: 0}
  m_PrefabAsset: {fileID: 0}
  m_GameObject: {fileID: 1204781724}
  m_LocalRotation: {x: -0, y: -0, z: -0, w: 1}
  m_LocalPosition: {x: -18, y: 0, z: -21.5}
  m_LocalScale: {x: 1, y: 1, z: 1}
  m_Children:
  - {fileID: 496706265}
  - {fileID: 1245196677}
  m_Father: {fileID: 71491727}
  m_RootOrder: 2
  m_LocalEulerAnglesHint: {x: 0, y: 0, z: 0}
--- !u!1 &1208615077
GameObject:
  m_ObjectHideFlags: 0
  m_CorrespondingSourceObject: {fileID: 0}
  m_PrefabInstance: {fileID: 0}
  m_PrefabAsset: {fileID: 0}
  serializedVersion: 6
  m_Component:
  - component: {fileID: 1208615078}
  - component: {fileID: 1208615081}
  - component: {fileID: 1208615080}
  - component: {fileID: 1208615079}
  m_Layer: 9
  m_Name: Obstacle (3)
  m_TagString: Untagged
  m_Icon: {fileID: 0}
  m_NavMeshLayer: 0
  m_StaticEditorFlags: 22
  m_IsActive: 1
--- !u!4 &1208615078
Transform:
  m_ObjectHideFlags: 0
  m_CorrespondingSourceObject: {fileID: 0}
  m_PrefabInstance: {fileID: 0}
  m_PrefabAsset: {fileID: 0}
  m_GameObject: {fileID: 1208615077}
  m_LocalRotation: {x: -0, y: -0, z: -0, w: 1}
  m_LocalPosition: {x: -4, y: 0.5, z: -1.5}
  m_LocalScale: {x: 2.9, y: 1, z: 1.9}
  m_Children: []
  m_Father: {fileID: 805181663}
  m_RootOrder: 1
  m_LocalEulerAnglesHint: {x: 0, y: 0, z: 0}
--- !u!65 &1208615079
BoxCollider:
  m_ObjectHideFlags: 0
  m_CorrespondingSourceObject: {fileID: 0}
  m_PrefabInstance: {fileID: 0}
  m_PrefabAsset: {fileID: 0}
  m_GameObject: {fileID: 1208615077}
  m_Material: {fileID: 0}
  m_IsTrigger: 0
  m_Enabled: 1
  serializedVersion: 2
  m_Size: {x: 1, y: 1, z: 1}
  m_Center: {x: 0, y: 0, z: 0}
--- !u!23 &1208615080
MeshRenderer:
  m_ObjectHideFlags: 0
  m_CorrespondingSourceObject: {fileID: 0}
  m_PrefabInstance: {fileID: 0}
  m_PrefabAsset: {fileID: 0}
  m_GameObject: {fileID: 1208615077}
  m_Enabled: 1
  m_CastShadows: 1
  m_ReceiveShadows: 1
  m_DynamicOccludee: 1
  m_MotionVectors: 1
  m_LightProbeUsage: 1
  m_ReflectionProbeUsage: 1
  m_RayTracingMode: 2
  m_RenderingLayerMask: 1
  m_RendererPriority: 0
  m_Materials:
  - {fileID: 2100000, guid: 31321ba15b8f8eb4c954353edc038b1d, type: 2}
  m_StaticBatchInfo:
    firstSubMesh: 0
    subMeshCount: 0
  m_StaticBatchRoot: {fileID: 0}
  m_ProbeAnchor: {fileID: 0}
  m_LightProbeVolumeOverride: {fileID: 0}
  m_ScaleInLightmap: 1
  m_ReceiveGI: 1
  m_PreserveUVs: 0
  m_IgnoreNormalsForChartDetection: 0
  m_ImportantGI: 0
  m_StitchLightmapSeams: 1
  m_SelectedEditorRenderState: 3
  m_MinimumChartSize: 4
  m_AutoUVMaxDistance: 0.5
  m_AutoUVMaxAngle: 89
  m_LightmapParameters: {fileID: 0}
  m_SortingLayerID: 0
  m_SortingLayer: 0
  m_SortingOrder: 0
--- !u!33 &1208615081
MeshFilter:
  m_ObjectHideFlags: 0
  m_CorrespondingSourceObject: {fileID: 0}
  m_PrefabInstance: {fileID: 0}
  m_PrefabAsset: {fileID: 0}
  m_GameObject: {fileID: 1208615077}
  m_Mesh: {fileID: 10202, guid: 0000000000000000e000000000000000, type: 0}
--- !u!1 &1215103672
GameObject:
  m_ObjectHideFlags: 0
  m_CorrespondingSourceObject: {fileID: 0}
  m_PrefabInstance: {fileID: 0}
  m_PrefabAsset: {fileID: 0}
  serializedVersion: 6
  m_Component:
  - component: {fileID: 1215103673}
  - component: {fileID: 1215103676}
  - component: {fileID: 1215103675}
  - component: {fileID: 1215103674}
  m_Layer: 9
  m_Name: Obstacle
  m_TagString: Untagged
  m_Icon: {fileID: 0}
  m_NavMeshLayer: 0
  m_StaticEditorFlags: 22
  m_IsActive: 1
--- !u!4 &1215103673
Transform:
  m_ObjectHideFlags: 0
  m_CorrespondingSourceObject: {fileID: 0}
  m_PrefabInstance: {fileID: 0}
  m_PrefabAsset: {fileID: 0}
  m_GameObject: {fileID: 1215103672}
  m_LocalRotation: {x: -0, y: -0, z: -0, w: 1}
  m_LocalPosition: {x: -38.5, y: 0.5, z: -31.5}
  m_LocalScale: {x: 8.9, y: 1, z: 2.9}
  m_Children: []
  m_Father: {fileID: 725671021}
  m_RootOrder: 0
  m_LocalEulerAnglesHint: {x: 0, y: 0, z: 0}
--- !u!65 &1215103674
BoxCollider:
  m_ObjectHideFlags: 0
  m_CorrespondingSourceObject: {fileID: 0}
  m_PrefabInstance: {fileID: 0}
  m_PrefabAsset: {fileID: 0}
  m_GameObject: {fileID: 1215103672}
  m_Material: {fileID: 0}
  m_IsTrigger: 0
  m_Enabled: 1
  serializedVersion: 2
  m_Size: {x: 1, y: 1, z: 1}
  m_Center: {x: 0, y: 0, z: 0}
--- !u!23 &1215103675
MeshRenderer:
  m_ObjectHideFlags: 0
  m_CorrespondingSourceObject: {fileID: 0}
  m_PrefabInstance: {fileID: 0}
  m_PrefabAsset: {fileID: 0}
  m_GameObject: {fileID: 1215103672}
  m_Enabled: 1
  m_CastShadows: 1
  m_ReceiveShadows: 1
  m_DynamicOccludee: 1
  m_MotionVectors: 1
  m_LightProbeUsage: 1
  m_ReflectionProbeUsage: 1
  m_RayTracingMode: 2
  m_RenderingLayerMask: 1
  m_RendererPriority: 0
  m_Materials:
  - {fileID: 2100000, guid: 31321ba15b8f8eb4c954353edc038b1d, type: 2}
  m_StaticBatchInfo:
    firstSubMesh: 0
    subMeshCount: 0
  m_StaticBatchRoot: {fileID: 0}
  m_ProbeAnchor: {fileID: 0}
  m_LightProbeVolumeOverride: {fileID: 0}
  m_ScaleInLightmap: 1
  m_ReceiveGI: 1
  m_PreserveUVs: 0
  m_IgnoreNormalsForChartDetection: 0
  m_ImportantGI: 0
  m_StitchLightmapSeams: 1
  m_SelectedEditorRenderState: 3
  m_MinimumChartSize: 4
  m_AutoUVMaxDistance: 0.5
  m_AutoUVMaxAngle: 89
  m_LightmapParameters: {fileID: 0}
  m_SortingLayerID: 0
  m_SortingLayer: 0
  m_SortingOrder: 0
--- !u!33 &1215103676
MeshFilter:
  m_ObjectHideFlags: 0
  m_CorrespondingSourceObject: {fileID: 0}
  m_PrefabInstance: {fileID: 0}
  m_PrefabAsset: {fileID: 0}
  m_GameObject: {fileID: 1215103672}
  m_Mesh: {fileID: 10202, guid: 0000000000000000e000000000000000, type: 0}
--- !u!1 &1232184180
GameObject:
  m_ObjectHideFlags: 0
  m_CorrespondingSourceObject: {fileID: 0}
  m_PrefabInstance: {fileID: 0}
  m_PrefabAsset: {fileID: 0}
  serializedVersion: 6
  m_Component:
  - component: {fileID: 1232184181}
  m_Layer: 0
  m_Name: ComposedObstacle
  m_TagString: Untagged
  m_Icon: {fileID: 0}
  m_NavMeshLayer: 0
  m_StaticEditorFlags: 22
  m_IsActive: 1
--- !u!4 &1232184181
Transform:
  m_ObjectHideFlags: 0
  m_CorrespondingSourceObject: {fileID: 0}
  m_PrefabInstance: {fileID: 0}
  m_PrefabAsset: {fileID: 0}
  m_GameObject: {fileID: 1232184180}
  m_LocalRotation: {x: -0, y: -0, z: -0, w: 1}
  m_LocalPosition: {x: -18, y: 0, z: -21.5}
  m_LocalScale: {x: 1, y: 1, z: 1}
  m_Children: []
  m_Father: {fileID: 1811045740}
  m_RootOrder: 0
  m_LocalEulerAnglesHint: {x: 0, y: 0, z: 0}
--- !u!1 &1236071921
GameObject:
  m_ObjectHideFlags: 0
  m_CorrespondingSourceObject: {fileID: 0}
  m_PrefabInstance: {fileID: 0}
  m_PrefabAsset: {fileID: 0}
  serializedVersion: 6
  m_Component:
  - component: {fileID: 1236071922}
  - component: {fileID: 1236071925}
  - component: {fileID: 1236071924}
  - component: {fileID: 1236071923}
  m_Layer: 9
  m_Name: Obstacle (3)
  m_TagString: Untagged
  m_Icon: {fileID: 0}
  m_NavMeshLayer: 0
  m_StaticEditorFlags: 22
  m_IsActive: 1
--- !u!4 &1236071922
Transform:
  m_ObjectHideFlags: 0
  m_CorrespondingSourceObject: {fileID: 0}
  m_PrefabInstance: {fileID: 0}
  m_PrefabAsset: {fileID: 0}
  m_GameObject: {fileID: 1236071921}
  m_LocalRotation: {x: -0, y: -0, z: -0, w: 1}
  m_LocalPosition: {x: -4, y: 0.5, z: -1.5}
  m_LocalScale: {x: 2.9, y: 1, z: 1.9}
  m_Children: []
  m_Father: {fileID: 1459618239}
  m_RootOrder: 1
  m_LocalEulerAnglesHint: {x: 0, y: 0, z: 0}
--- !u!65 &1236071923
BoxCollider:
  m_ObjectHideFlags: 0
  m_CorrespondingSourceObject: {fileID: 0}
  m_PrefabInstance: {fileID: 0}
  m_PrefabAsset: {fileID: 0}
  m_GameObject: {fileID: 1236071921}
  m_Material: {fileID: 0}
  m_IsTrigger: 0
  m_Enabled: 1
  serializedVersion: 2
  m_Size: {x: 1, y: 1, z: 1}
  m_Center: {x: 0, y: 0, z: 0}
--- !u!23 &1236071924
MeshRenderer:
  m_ObjectHideFlags: 0
  m_CorrespondingSourceObject: {fileID: 0}
  m_PrefabInstance: {fileID: 0}
  m_PrefabAsset: {fileID: 0}
  m_GameObject: {fileID: 1236071921}
  m_Enabled: 1
  m_CastShadows: 1
  m_ReceiveShadows: 1
  m_DynamicOccludee: 1
  m_MotionVectors: 1
  m_LightProbeUsage: 1
  m_ReflectionProbeUsage: 1
  m_RayTracingMode: 2
  m_RenderingLayerMask: 1
  m_RendererPriority: 0
  m_Materials:
  - {fileID: 2100000, guid: 31321ba15b8f8eb4c954353edc038b1d, type: 2}
  m_StaticBatchInfo:
    firstSubMesh: 0
    subMeshCount: 0
  m_StaticBatchRoot: {fileID: 0}
  m_ProbeAnchor: {fileID: 0}
  m_LightProbeVolumeOverride: {fileID: 0}
  m_ScaleInLightmap: 1
  m_ReceiveGI: 1
  m_PreserveUVs: 0
  m_IgnoreNormalsForChartDetection: 0
  m_ImportantGI: 0
  m_StitchLightmapSeams: 1
  m_SelectedEditorRenderState: 3
  m_MinimumChartSize: 4
  m_AutoUVMaxDistance: 0.5
  m_AutoUVMaxAngle: 89
  m_LightmapParameters: {fileID: 0}
  m_SortingLayerID: 0
  m_SortingLayer: 0
  m_SortingOrder: 0
--- !u!33 &1236071925
MeshFilter:
  m_ObjectHideFlags: 0
  m_CorrespondingSourceObject: {fileID: 0}
  m_PrefabInstance: {fileID: 0}
  m_PrefabAsset: {fileID: 0}
  m_GameObject: {fileID: 1236071921}
  m_Mesh: {fileID: 10202, guid: 0000000000000000e000000000000000, type: 0}
--- !u!1 &1243025819
GameObject:
  m_ObjectHideFlags: 0
  m_CorrespondingSourceObject: {fileID: 0}
  m_PrefabInstance: {fileID: 0}
  m_PrefabAsset: {fileID: 0}
  serializedVersion: 6
  m_Component:
  - component: {fileID: 1243025820}
  - component: {fileID: 1243025823}
  - component: {fileID: 1243025822}
  - component: {fileID: 1243025821}
  m_Layer: 9
  m_Name: Obstacle (3)
  m_TagString: Untagged
  m_Icon: {fileID: 0}
  m_NavMeshLayer: 0
  m_StaticEditorFlags: 22
  m_IsActive: 1
--- !u!4 &1243025820
Transform:
  m_ObjectHideFlags: 0
  m_CorrespondingSourceObject: {fileID: 0}
  m_PrefabInstance: {fileID: 0}
  m_PrefabAsset: {fileID: 0}
  m_GameObject: {fileID: 1243025819}
  m_LocalRotation: {x: -0, y: -0, z: -0, w: 1}
  m_LocalPosition: {x: 1.5, y: 0.5, z: -31.5}
  m_LocalScale: {x: 8.9, y: 1, z: 2.9}
  m_Children: []
  m_Father: {fileID: 1149833889}
  m_RootOrder: 2
  m_LocalEulerAnglesHint: {x: 0, y: 0, z: 0}
--- !u!65 &1243025821
BoxCollider:
  m_ObjectHideFlags: 0
  m_CorrespondingSourceObject: {fileID: 0}
  m_PrefabInstance: {fileID: 0}
  m_PrefabAsset: {fileID: 0}
  m_GameObject: {fileID: 1243025819}
  m_Material: {fileID: 0}
  m_IsTrigger: 0
  m_Enabled: 1
  serializedVersion: 2
  m_Size: {x: 1, y: 1, z: 1}
  m_Center: {x: 0, y: 0, z: 0}
--- !u!23 &1243025822
MeshRenderer:
  m_ObjectHideFlags: 0
  m_CorrespondingSourceObject: {fileID: 0}
  m_PrefabInstance: {fileID: 0}
  m_PrefabAsset: {fileID: 0}
  m_GameObject: {fileID: 1243025819}
  m_Enabled: 1
  m_CastShadows: 1
  m_ReceiveShadows: 1
  m_DynamicOccludee: 1
  m_MotionVectors: 1
  m_LightProbeUsage: 1
  m_ReflectionProbeUsage: 1
  m_RayTracingMode: 2
  m_RenderingLayerMask: 1
  m_RendererPriority: 0
  m_Materials:
  - {fileID: 2100000, guid: 31321ba15b8f8eb4c954353edc038b1d, type: 2}
  m_StaticBatchInfo:
    firstSubMesh: 0
    subMeshCount: 0
  m_StaticBatchRoot: {fileID: 0}
  m_ProbeAnchor: {fileID: 0}
  m_LightProbeVolumeOverride: {fileID: 0}
  m_ScaleInLightmap: 1
  m_ReceiveGI: 1
  m_PreserveUVs: 0
  m_IgnoreNormalsForChartDetection: 0
  m_ImportantGI: 0
  m_StitchLightmapSeams: 1
  m_SelectedEditorRenderState: 3
  m_MinimumChartSize: 4
  m_AutoUVMaxDistance: 0.5
  m_AutoUVMaxAngle: 89
  m_LightmapParameters: {fileID: 0}
  m_SortingLayerID: 0
  m_SortingLayer: 0
  m_SortingOrder: 0
--- !u!33 &1243025823
MeshFilter:
  m_ObjectHideFlags: 0
  m_CorrespondingSourceObject: {fileID: 0}
  m_PrefabInstance: {fileID: 0}
  m_PrefabAsset: {fileID: 0}
  m_GameObject: {fileID: 1243025819}
  m_Mesh: {fileID: 10202, guid: 0000000000000000e000000000000000, type: 0}
--- !u!1 &1245196676
GameObject:
  m_ObjectHideFlags: 0
  m_CorrespondingSourceObject: {fileID: 0}
  m_PrefabInstance: {fileID: 0}
  m_PrefabAsset: {fileID: 0}
  serializedVersion: 6
  m_Component:
  - component: {fileID: 1245196677}
  - component: {fileID: 1245196680}
  - component: {fileID: 1245196679}
  - component: {fileID: 1245196678}
  m_Layer: 9
  m_Name: Obstacle (3)
  m_TagString: Untagged
  m_Icon: {fileID: 0}
  m_NavMeshLayer: 0
  m_StaticEditorFlags: 22
  m_IsActive: 1
--- !u!4 &1245196677
Transform:
  m_ObjectHideFlags: 0
  m_CorrespondingSourceObject: {fileID: 0}
  m_PrefabInstance: {fileID: 0}
  m_PrefabAsset: {fileID: 0}
  m_GameObject: {fileID: 1245196676}
  m_LocalRotation: {x: -0, y: -0, z: -0, w: 1}
  m_LocalPosition: {x: -4, y: 0.5, z: -1.5}
  m_LocalScale: {x: 2.9, y: 1, z: 1.9}
  m_Children: []
  m_Father: {fileID: 1204781725}
  m_RootOrder: 1
  m_LocalEulerAnglesHint: {x: 0, y: 0, z: 0}
--- !u!65 &1245196678
BoxCollider:
  m_ObjectHideFlags: 0
  m_CorrespondingSourceObject: {fileID: 0}
  m_PrefabInstance: {fileID: 0}
  m_PrefabAsset: {fileID: 0}
  m_GameObject: {fileID: 1245196676}
  m_Material: {fileID: 0}
  m_IsTrigger: 0
  m_Enabled: 1
  serializedVersion: 2
  m_Size: {x: 1, y: 1, z: 1}
  m_Center: {x: 0, y: 0, z: 0}
--- !u!23 &1245196679
MeshRenderer:
  m_ObjectHideFlags: 0
  m_CorrespondingSourceObject: {fileID: 0}
  m_PrefabInstance: {fileID: 0}
  m_PrefabAsset: {fileID: 0}
  m_GameObject: {fileID: 1245196676}
  m_Enabled: 1
  m_CastShadows: 1
  m_ReceiveShadows: 1
  m_DynamicOccludee: 1
  m_MotionVectors: 1
  m_LightProbeUsage: 1
  m_ReflectionProbeUsage: 1
  m_RayTracingMode: 2
  m_RenderingLayerMask: 1
  m_RendererPriority: 0
  m_Materials:
  - {fileID: 2100000, guid: 31321ba15b8f8eb4c954353edc038b1d, type: 2}
  m_StaticBatchInfo:
    firstSubMesh: 0
    subMeshCount: 0
  m_StaticBatchRoot: {fileID: 0}
  m_ProbeAnchor: {fileID: 0}
  m_LightProbeVolumeOverride: {fileID: 0}
  m_ScaleInLightmap: 1
  m_ReceiveGI: 1
  m_PreserveUVs: 0
  m_IgnoreNormalsForChartDetection: 0
  m_ImportantGI: 0
  m_StitchLightmapSeams: 1
  m_SelectedEditorRenderState: 3
  m_MinimumChartSize: 4
  m_AutoUVMaxDistance: 0.5
  m_AutoUVMaxAngle: 89
  m_LightmapParameters: {fileID: 0}
  m_SortingLayerID: 0
  m_SortingLayer: 0
  m_SortingOrder: 0
--- !u!33 &1245196680
MeshFilter:
  m_ObjectHideFlags: 0
  m_CorrespondingSourceObject: {fileID: 0}
  m_PrefabInstance: {fileID: 0}
  m_PrefabAsset: {fileID: 0}
  m_GameObject: {fileID: 1245196676}
  m_Mesh: {fileID: 10202, guid: 0000000000000000e000000000000000, type: 0}
--- !u!1 &1253827637
GameObject:
  m_ObjectHideFlags: 0
  m_CorrespondingSourceObject: {fileID: 0}
  m_PrefabInstance: {fileID: 0}
  m_PrefabAsset: {fileID: 0}
  serializedVersion: 6
  m_Component:
  - component: {fileID: 1253827638}
  m_Layer: 0
  m_Name: ObstacleGroup
  m_TagString: Untagged
  m_Icon: {fileID: 0}
  m_NavMeshLayer: 0
  m_StaticEditorFlags: 22
  m_IsActive: 1
--- !u!4 &1253827638
Transform:
  m_ObjectHideFlags: 0
  m_CorrespondingSourceObject: {fileID: 0}
  m_PrefabInstance: {fileID: 0}
  m_PrefabAsset: {fileID: 0}
  m_GameObject: {fileID: 1253827637}
  m_LocalRotation: {x: -0, y: -0, z: -0, w: 1}
  m_LocalPosition: {x: 0, y: 0, z: 0}
  m_LocalScale: {x: 1, y: 1, z: 1}
  m_Children:
  - {fileID: 383834471}
  - {fileID: 937290733}
  - {fileID: 805181663}
  - {fileID: 617137837}
  - {fileID: 546323564}
  m_Father: {fileID: 737487989}
  m_RootOrder: 0
  m_LocalEulerAnglesHint: {x: 0, y: 0, z: 0}
--- !u!1 &1271443215
GameObject:
  m_ObjectHideFlags: 0
  m_CorrespondingSourceObject: {fileID: 0}
  m_PrefabInstance: {fileID: 0}
  m_PrefabAsset: {fileID: 0}
  serializedVersion: 6
  m_Component:
  - component: {fileID: 1271443216}
  - component: {fileID: 1271443219}
  - component: {fileID: 1271443218}
  - component: {fileID: 1271443217}
  m_Layer: 9
  m_Name: Obstacle (3)
  m_TagString: Untagged
  m_Icon: {fileID: 0}
  m_NavMeshLayer: 0
  m_StaticEditorFlags: 22
  m_IsActive: 1
--- !u!4 &1271443216
Transform:
  m_ObjectHideFlags: 0
  m_CorrespondingSourceObject: {fileID: 0}
  m_PrefabInstance: {fileID: 0}
  m_PrefabAsset: {fileID: 0}
  m_GameObject: {fileID: 1271443215}
  m_LocalRotation: {x: -0, y: -0, z: -0, w: 1}
  m_LocalPosition: {x: -4, y: 0.5, z: -1.5}
  m_LocalScale: {x: 2.9, y: 1, z: 1.9}
  m_Children: []
  m_Father: {fileID: 1653699060}
  m_RootOrder: 1
  m_LocalEulerAnglesHint: {x: 0, y: 0, z: 0}
--- !u!65 &1271443217
BoxCollider:
  m_ObjectHideFlags: 0
  m_CorrespondingSourceObject: {fileID: 0}
  m_PrefabInstance: {fileID: 0}
  m_PrefabAsset: {fileID: 0}
  m_GameObject: {fileID: 1271443215}
  m_Material: {fileID: 0}
  m_IsTrigger: 0
  m_Enabled: 1
  serializedVersion: 2
  m_Size: {x: 1, y: 1, z: 1}
  m_Center: {x: 0, y: 0, z: 0}
--- !u!23 &1271443218
MeshRenderer:
  m_ObjectHideFlags: 0
  m_CorrespondingSourceObject: {fileID: 0}
  m_PrefabInstance: {fileID: 0}
  m_PrefabAsset: {fileID: 0}
  m_GameObject: {fileID: 1271443215}
  m_Enabled: 1
  m_CastShadows: 1
  m_ReceiveShadows: 1
  m_DynamicOccludee: 1
  m_MotionVectors: 1
  m_LightProbeUsage: 1
  m_ReflectionProbeUsage: 1
  m_RayTracingMode: 2
  m_RenderingLayerMask: 1
  m_RendererPriority: 0
  m_Materials:
  - {fileID: 2100000, guid: 31321ba15b8f8eb4c954353edc038b1d, type: 2}
  m_StaticBatchInfo:
    firstSubMesh: 0
    subMeshCount: 0
  m_StaticBatchRoot: {fileID: 0}
  m_ProbeAnchor: {fileID: 0}
  m_LightProbeVolumeOverride: {fileID: 0}
  m_ScaleInLightmap: 1
  m_ReceiveGI: 1
  m_PreserveUVs: 0
  m_IgnoreNormalsForChartDetection: 0
  m_ImportantGI: 0
  m_StitchLightmapSeams: 1
  m_SelectedEditorRenderState: 3
  m_MinimumChartSize: 4
  m_AutoUVMaxDistance: 0.5
  m_AutoUVMaxAngle: 89
  m_LightmapParameters: {fileID: 0}
  m_SortingLayerID: 0
  m_SortingLayer: 0
  m_SortingOrder: 0
--- !u!33 &1271443219
MeshFilter:
  m_ObjectHideFlags: 0
  m_CorrespondingSourceObject: {fileID: 0}
  m_PrefabInstance: {fileID: 0}
  m_PrefabAsset: {fileID: 0}
  m_GameObject: {fileID: 1271443215}
  m_Mesh: {fileID: 10202, guid: 0000000000000000e000000000000000, type: 0}
--- !u!1 &1276220091
GameObject:
  m_ObjectHideFlags: 0
  m_CorrespondingSourceObject: {fileID: 0}
  m_PrefabInstance: {fileID: 0}
  m_PrefabAsset: {fileID: 0}
  serializedVersion: 6
  m_Component:
  - component: {fileID: 1276220092}
  m_Layer: 0
  m_Name: ObstacleGroup (4)
  m_TagString: Untagged
  m_Icon: {fileID: 0}
  m_NavMeshLayer: 0
  m_StaticEditorFlags: 22
  m_IsActive: 1
--- !u!4 &1276220092
Transform:
  m_ObjectHideFlags: 0
  m_CorrespondingSourceObject: {fileID: 0}
  m_PrefabInstance: {fileID: 0}
  m_PrefabAsset: {fileID: 0}
  m_GameObject: {fileID: 1276220091}
  m_LocalRotation: {x: -0, y: 0.7071068, z: -0, w: -0.7071068}
  m_LocalPosition: {x: -35.5, y: 0, z: 19}
  m_LocalScale: {x: 1, y: 1, z: 1}
  m_Children:
  - {fileID: 194716285}
  - {fileID: 1977687567}
  m_Father: {fileID: 737487989}
  m_RootOrder: 4
  m_LocalEulerAnglesHint: {x: 0, y: 270, z: 0}
--- !u!1 &1290153173
GameObject:
  m_ObjectHideFlags: 0
  m_CorrespondingSourceObject: {fileID: 0}
  m_PrefabInstance: {fileID: 0}
  m_PrefabAsset: {fileID: 0}
  serializedVersion: 6
  m_Component:
  - component: {fileID: 1290153174}
  - component: {fileID: 1290153177}
  - component: {fileID: 1290153176}
  - component: {fileID: 1290153175}
  m_Layer: 9
  m_Name: Obstacle (3)
  m_TagString: Untagged
  m_Icon: {fileID: 0}
  m_NavMeshLayer: 0
  m_StaticEditorFlags: 22
  m_IsActive: 1
--- !u!4 &1290153174
Transform:
  m_ObjectHideFlags: 0
  m_CorrespondingSourceObject: {fileID: 0}
  m_PrefabInstance: {fileID: 0}
  m_PrefabAsset: {fileID: 0}
  m_GameObject: {fileID: 1290153173}
  m_LocalRotation: {x: -0, y: -0, z: -0, w: 1}
  m_LocalPosition: {x: -4, y: 0.5, z: -1.5}
  m_LocalScale: {x: 2.9, y: 1, z: 1.9}
  m_Children: []
  m_Father: {fileID: 957733406}
  m_RootOrder: 1
  m_LocalEulerAnglesHint: {x: 0, y: 0, z: 0}
--- !u!65 &1290153175
BoxCollider:
  m_ObjectHideFlags: 0
  m_CorrespondingSourceObject: {fileID: 0}
  m_PrefabInstance: {fileID: 0}
  m_PrefabAsset: {fileID: 0}
  m_GameObject: {fileID: 1290153173}
  m_Material: {fileID: 0}
  m_IsTrigger: 0
  m_Enabled: 1
  serializedVersion: 2
  m_Size: {x: 1, y: 1, z: 1}
  m_Center: {x: 0, y: 0, z: 0}
--- !u!23 &1290153176
MeshRenderer:
  m_ObjectHideFlags: 0
  m_CorrespondingSourceObject: {fileID: 0}
  m_PrefabInstance: {fileID: 0}
  m_PrefabAsset: {fileID: 0}
  m_GameObject: {fileID: 1290153173}
  m_Enabled: 1
  m_CastShadows: 1
  m_ReceiveShadows: 1
  m_DynamicOccludee: 1
  m_MotionVectors: 1
  m_LightProbeUsage: 1
  m_ReflectionProbeUsage: 1
  m_RayTracingMode: 2
  m_RenderingLayerMask: 1
  m_RendererPriority: 0
  m_Materials:
  - {fileID: 2100000, guid: 31321ba15b8f8eb4c954353edc038b1d, type: 2}
  m_StaticBatchInfo:
    firstSubMesh: 0
    subMeshCount: 0
  m_StaticBatchRoot: {fileID: 0}
  m_ProbeAnchor: {fileID: 0}
  m_LightProbeVolumeOverride: {fileID: 0}
  m_ScaleInLightmap: 1
  m_ReceiveGI: 1
  m_PreserveUVs: 0
  m_IgnoreNormalsForChartDetection: 0
  m_ImportantGI: 0
  m_StitchLightmapSeams: 1
  m_SelectedEditorRenderState: 3
  m_MinimumChartSize: 4
  m_AutoUVMaxDistance: 0.5
  m_AutoUVMaxAngle: 89
  m_LightmapParameters: {fileID: 0}
  m_SortingLayerID: 0
  m_SortingLayer: 0
  m_SortingOrder: 0
--- !u!33 &1290153177
MeshFilter:
  m_ObjectHideFlags: 0
  m_CorrespondingSourceObject: {fileID: 0}
  m_PrefabInstance: {fileID: 0}
  m_PrefabAsset: {fileID: 0}
  m_GameObject: {fileID: 1290153173}
  m_Mesh: {fileID: 10202, guid: 0000000000000000e000000000000000, type: 0}
--- !u!1 &1308819742
GameObject:
  m_ObjectHideFlags: 0
  m_CorrespondingSourceObject: {fileID: 0}
  m_PrefabInstance: {fileID: 0}
  m_PrefabAsset: {fileID: 0}
  serializedVersion: 6
  m_Component:
  - component: {fileID: 1308819743}
  m_Layer: 0
  m_Name: GameObject (7)
  m_TagString: Untagged
  m_Icon: {fileID: 0}
  m_NavMeshLayer: 0
  m_StaticEditorFlags: 0
  m_IsActive: 1
--- !u!4 &1308819743
Transform:
  m_ObjectHideFlags: 0
  m_CorrespondingSourceObject: {fileID: 0}
  m_PrefabInstance: {fileID: 0}
  m_PrefabAsset: {fileID: 0}
  m_GameObject: {fileID: 1308819742}
  m_LocalRotation: {x: 0, y: 0, z: 0, w: 1}
  m_LocalPosition: {x: 25.5, y: 0, z: 44.5}
  m_LocalScale: {x: 1, y: 1, z: 1}
  m_Children: []
  m_Father: {fileID: 838587086}
  m_RootOrder: 7
  m_LocalEulerAnglesHint: {x: 0, y: 0, z: 0}
--- !u!1 &1365673823
GameObject:
  m_ObjectHideFlags: 0
  m_CorrespondingSourceObject: {fileID: 0}
  m_PrefabInstance: {fileID: 0}
  m_PrefabAsset: {fileID: 0}
  serializedVersion: 6
  m_Component:
  - component: {fileID: 1365673824}
  - component: {fileID: 1365673827}
  - component: {fileID: 1365673826}
  - component: {fileID: 1365673825}
  m_Layer: 9
  m_Name: Obstacle (2)
  m_TagString: Untagged
  m_Icon: {fileID: 0}
  m_NavMeshLayer: 0
  m_StaticEditorFlags: 22
  m_IsActive: 1
--- !u!4 &1365673824
Transform:
  m_ObjectHideFlags: 0
  m_CorrespondingSourceObject: {fileID: 0}
  m_PrefabInstance: {fileID: 0}
  m_PrefabAsset: {fileID: 0}
  m_GameObject: {fileID: 1365673823}
  m_LocalRotation: {x: -0, y: -0, z: -0, w: 1}
  m_LocalPosition: {x: -10, y: 0.5, z: -30}
  m_LocalScale: {x: 2.9, y: 1, z: 4.9}
  m_Children: []
  m_Father: {fileID: 214106810}
  m_RootOrder: 1
  m_LocalEulerAnglesHint: {x: 0, y: 0, z: 0}
--- !u!65 &1365673825
BoxCollider:
  m_ObjectHideFlags: 0
  m_CorrespondingSourceObject: {fileID: 0}
  m_PrefabInstance: {fileID: 0}
  m_PrefabAsset: {fileID: 0}
  m_GameObject: {fileID: 1365673823}
  m_Material: {fileID: 0}
  m_IsTrigger: 0
  m_Enabled: 1
  serializedVersion: 2
  m_Size: {x: 1, y: 1, z: 1}
  m_Center: {x: 0, y: 0, z: 0}
--- !u!23 &1365673826
MeshRenderer:
  m_ObjectHideFlags: 0
  m_CorrespondingSourceObject: {fileID: 0}
  m_PrefabInstance: {fileID: 0}
  m_PrefabAsset: {fileID: 0}
  m_GameObject: {fileID: 1365673823}
  m_Enabled: 1
  m_CastShadows: 1
  m_ReceiveShadows: 1
  m_DynamicOccludee: 1
  m_MotionVectors: 1
  m_LightProbeUsage: 1
  m_ReflectionProbeUsage: 1
  m_RayTracingMode: 2
  m_RenderingLayerMask: 1
  m_RendererPriority: 0
  m_Materials:
  - {fileID: 2100000, guid: 31321ba15b8f8eb4c954353edc038b1d, type: 2}
  m_StaticBatchInfo:
    firstSubMesh: 0
    subMeshCount: 0
  m_StaticBatchRoot: {fileID: 0}
  m_ProbeAnchor: {fileID: 0}
  m_LightProbeVolumeOverride: {fileID: 0}
  m_ScaleInLightmap: 1
  m_ReceiveGI: 1
  m_PreserveUVs: 0
  m_IgnoreNormalsForChartDetection: 0
  m_ImportantGI: 0
  m_StitchLightmapSeams: 1
  m_SelectedEditorRenderState: 3
  m_MinimumChartSize: 4
  m_AutoUVMaxDistance: 0.5
  m_AutoUVMaxAngle: 89
  m_LightmapParameters: {fileID: 0}
  m_SortingLayerID: 0
  m_SortingLayer: 0
  m_SortingOrder: 0
--- !u!33 &1365673827
MeshFilter:
  m_ObjectHideFlags: 0
  m_CorrespondingSourceObject: {fileID: 0}
  m_PrefabInstance: {fileID: 0}
  m_PrefabAsset: {fileID: 0}
  m_GameObject: {fileID: 1365673823}
  m_Mesh: {fileID: 10202, guid: 0000000000000000e000000000000000, type: 0}
--- !u!1 &1373007081
GameObject:
  m_ObjectHideFlags: 0
  m_CorrespondingSourceObject: {fileID: 0}
  m_PrefabInstance: {fileID: 0}
  m_PrefabAsset: {fileID: 0}
  serializedVersion: 6
  m_Component:
  - component: {fileID: 1373007082}
  - component: {fileID: 1373007084}
  - component: {fileID: 1373007083}
  m_Layer: 0
  m_Name: Text (TMP)
  m_TagString: Untagged
  m_Icon: {fileID: 0}
  m_NavMeshLayer: 0
  m_StaticEditorFlags: 0
  m_IsActive: 1
--- !u!224 &1373007082
RectTransform:
  m_ObjectHideFlags: 0
  m_CorrespondingSourceObject: {fileID: 0}
  m_PrefabInstance: {fileID: 0}
  m_PrefabAsset: {fileID: 0}
  m_GameObject: {fileID: 1373007081}
  m_LocalRotation: {x: -0, y: -0, z: -0, w: 1}
  m_LocalPosition: {x: 0, y: 0, z: 0}
  m_LocalScale: {x: 1, y: 1, z: 1}
  m_Children: []
  m_Father: {fileID: 1660118649}
  m_RootOrder: 1
  m_LocalEulerAnglesHint: {x: 0, y: 0, z: 0}
  m_AnchorMin: {x: 0, y: 0}
  m_AnchorMax: {x: 1, y: 1}
  m_AnchoredPosition: {x: 12.5, y: -0.5}
  m_SizeDelta: {x: -35, y: -3}
  m_Pivot: {x: 0.5, y: 0.5}
--- !u!114 &1373007083
MonoBehaviour:
  m_ObjectHideFlags: 0
  m_CorrespondingSourceObject: {fileID: 0}
  m_PrefabInstance: {fileID: 0}
  m_PrefabAsset: {fileID: 0}
  m_GameObject: {fileID: 1373007081}
  m_Enabled: 1
  m_EditorHideFlags: 0
  m_Script: {fileID: 11500000, guid: f4688fdb7df04437aeb418b961361dc5, type: 3}
  m_Name: 
  m_EditorClassIdentifier: 
  m_Material: {fileID: 0}
  m_Color: {r: 1, g: 1, b: 1, a: 1}
  m_RaycastTarget: 0
  m_Maskable: 1
  m_OnCullStateChanged:
    m_PersistentCalls:
      m_Calls: []
  m_text: Show connections
  m_isRightToLeft: 0
  m_fontAsset: {fileID: 11400000, guid: 8f586378b4e144a9851e7b34d9b748ee, type: 2}
  m_sharedMaterial: {fileID: 2180264, guid: 8f586378b4e144a9851e7b34d9b748ee, type: 2}
  m_fontSharedMaterials: []
  m_fontMaterial: {fileID: 0}
  m_fontMaterials: []
  m_fontColor32:
    serializedVersion: 2
    rgba: 4294967295
  m_fontColor: {r: 1, g: 1, b: 1, a: 1}
  m_enableVertexGradient: 0
  m_colorMode: 3
  m_fontColorGradient:
    topLeft: {r: 1, g: 1, b: 1, a: 1}
    topRight: {r: 1, g: 1, b: 1, a: 1}
    bottomLeft: {r: 1, g: 1, b: 1, a: 1}
    bottomRight: {r: 1, g: 1, b: 1, a: 1}
  m_fontColorGradientPreset: {fileID: 0}
  m_spriteAsset: {fileID: 0}
  m_tintAllSprites: 0
  m_StyleSheet: {fileID: 0}
  m_TextStyleHashCode: -1183493901
  m_overrideHtmlColors: 0
  m_faceColor:
    serializedVersion: 2
    rgba: 4294967295
  m_fontSize: 15
  m_fontSizeBase: 15
  m_fontWeight: 400
  m_enableAutoSizing: 0
  m_fontSizeMin: 18
  m_fontSizeMax: 72
  m_fontStyle: 0
  m_HorizontalAlignment: 1
  m_VerticalAlignment: 256
  m_textAlignment: 65535
  m_characterSpacing: 0
  m_wordSpacing: 0
  m_lineSpacing: 0
  m_lineSpacingMax: 0
  m_paragraphSpacing: 0
  m_charWidthMaxAdj: 0
  m_enableWordWrapping: 1
  m_wordWrappingRatios: 0.4
  m_overflowMode: 0
  m_linkedTextComponent: {fileID: 0}
  parentLinkedComponent: {fileID: 0}
  m_enableKerning: 1
  m_enableExtraPadding: 0
  checkPaddingRequired: 0
  m_isRichText: 1
  m_parseCtrlCharacters: 1
  m_isOrthographic: 1
  m_isCullingEnabled: 0
  m_horizontalMapping: 0
  m_verticalMapping: 0
  m_uvLineOffset: 0
  m_geometrySortingOrder: 0
  m_IsTextObjectScaleStatic: 0
  m_VertexBufferAutoSizeReduction: 1
  m_useMaxVisibleDescender: 1
  m_pageToDisplay: 1
  m_margin: {x: 0, y: 0, z: 0, w: 0}
  m_isUsingLegacyAnimationComponent: 0
  m_isVolumetricText: 0
  m_hasFontAssetChanged: 0
  m_baseMaterial: {fileID: 0}
  m_maskOffset: {x: 0, y: 0, z: 0, w: 0}
--- !u!222 &1373007084
CanvasRenderer:
  m_ObjectHideFlags: 0
  m_CorrespondingSourceObject: {fileID: 0}
  m_PrefabInstance: {fileID: 0}
  m_PrefabAsset: {fileID: 0}
  m_GameObject: {fileID: 1373007081}
  m_CullTransparentMesh: 0
--- !u!1 &1373529215
GameObject:
  m_ObjectHideFlags: 0
  m_CorrespondingSourceObject: {fileID: 0}
  m_PrefabInstance: {fileID: 0}
  m_PrefabAsset: {fileID: 0}
  serializedVersion: 6
  m_Component:
  - component: {fileID: 1373529216}
  - component: {fileID: 1373529219}
  - component: {fileID: 1373529218}
  - component: {fileID: 1373529217}
  m_Layer: 9
  m_Name: Obstacle (1)
  m_TagString: Untagged
  m_Icon: {fileID: 0}
  m_NavMeshLayer: 0
  m_StaticEditorFlags: 22
  m_IsActive: 1
--- !u!4 &1373529216
Transform:
  m_ObjectHideFlags: 0
  m_CorrespondingSourceObject: {fileID: 0}
  m_PrefabInstance: {fileID: 0}
  m_PrefabAsset: {fileID: 0}
  m_GameObject: {fileID: 1373529215}
  m_LocalRotation: {x: -0, y: -0, z: -0, w: 1}
  m_LocalPosition: {x: -27.5, y: 0.5, z: -30}
  m_LocalScale: {x: 2.9, y: 1, z: 4.9}
  m_Children: []
  m_Father: {fileID: 1932449848}
  m_RootOrder: 1
  m_LocalEulerAnglesHint: {x: 0, y: 0, z: 0}
--- !u!65 &1373529217
BoxCollider:
  m_ObjectHideFlags: 0
  m_CorrespondingSourceObject: {fileID: 0}
  m_PrefabInstance: {fileID: 0}
  m_PrefabAsset: {fileID: 0}
  m_GameObject: {fileID: 1373529215}
  m_Material: {fileID: 0}
  m_IsTrigger: 0
  m_Enabled: 1
  serializedVersion: 2
  m_Size: {x: 1, y: 1, z: 1}
  m_Center: {x: 0, y: 0, z: 0}
--- !u!23 &1373529218
MeshRenderer:
  m_ObjectHideFlags: 0
  m_CorrespondingSourceObject: {fileID: 0}
  m_PrefabInstance: {fileID: 0}
  m_PrefabAsset: {fileID: 0}
  m_GameObject: {fileID: 1373529215}
  m_Enabled: 1
  m_CastShadows: 1
  m_ReceiveShadows: 1
  m_DynamicOccludee: 1
  m_MotionVectors: 1
  m_LightProbeUsage: 1
  m_ReflectionProbeUsage: 1
  m_RayTracingMode: 2
  m_RenderingLayerMask: 1
  m_RendererPriority: 0
  m_Materials:
  - {fileID: 2100000, guid: 31321ba15b8f8eb4c954353edc038b1d, type: 2}
  m_StaticBatchInfo:
    firstSubMesh: 0
    subMeshCount: 0
  m_StaticBatchRoot: {fileID: 0}
  m_ProbeAnchor: {fileID: 0}
  m_LightProbeVolumeOverride: {fileID: 0}
  m_ScaleInLightmap: 1
  m_ReceiveGI: 1
  m_PreserveUVs: 0
  m_IgnoreNormalsForChartDetection: 0
  m_ImportantGI: 0
  m_StitchLightmapSeams: 1
  m_SelectedEditorRenderState: 3
  m_MinimumChartSize: 4
  m_AutoUVMaxDistance: 0.5
  m_AutoUVMaxAngle: 89
  m_LightmapParameters: {fileID: 0}
  m_SortingLayerID: 0
  m_SortingLayer: 0
  m_SortingOrder: 0
--- !u!33 &1373529219
MeshFilter:
  m_ObjectHideFlags: 0
  m_CorrespondingSourceObject: {fileID: 0}
  m_PrefabInstance: {fileID: 0}
  m_PrefabAsset: {fileID: 0}
  m_GameObject: {fileID: 1373529215}
  m_Mesh: {fileID: 10202, guid: 0000000000000000e000000000000000, type: 0}
--- !u!1 &1375600033
GameObject:
  m_ObjectHideFlags: 0
  m_CorrespondingSourceObject: {fileID: 0}
  m_PrefabInstance: {fileID: 0}
  m_PrefabAsset: {fileID: 0}
  serializedVersion: 6
  m_Component:
  - component: {fileID: 1375600034}
  m_Layer: 0
  m_Name: ObstacleGroup (3)
  m_TagString: Untagged
  m_Icon: {fileID: 0}
  m_NavMeshLayer: 0
  m_StaticEditorFlags: 22
  m_IsActive: 1
--- !u!4 &1375600034
Transform:
  m_ObjectHideFlags: 0
  m_CorrespondingSourceObject: {fileID: 0}
  m_PrefabInstance: {fileID: 0}
  m_PrefabAsset: {fileID: 0}
  m_GameObject: {fileID: 1375600033}
  m_LocalRotation: {x: -0, y: -1, z: -0, w: 0}
  m_LocalPosition: {x: -61.5, y: 0, z: -46}
  m_LocalScale: {x: 1, y: 1, z: 1}
  m_Children:
  - {fileID: 1957148700}
  - {fileID: 834839501}
  - {fileID: 1459618239}
  m_Father: {fileID: 737487989}
  m_RootOrder: 3
  m_LocalEulerAnglesHint: {x: 0, y: -180, z: 0}
--- !u!1 &1384665246
GameObject:
  m_ObjectHideFlags: 0
  m_CorrespondingSourceObject: {fileID: 0}
  m_PrefabInstance: {fileID: 0}
  m_PrefabAsset: {fileID: 0}
  serializedVersion: 6
  m_Component:
  - component: {fileID: 1384665247}
  - component: {fileID: 1384665249}
  - component: {fileID: 1384665248}
  m_Layer: 0
  m_Name: Text (TMP)
  m_TagString: Untagged
  m_Icon: {fileID: 0}
  m_NavMeshLayer: 0
  m_StaticEditorFlags: 0
  m_IsActive: 1
--- !u!224 &1384665247
RectTransform:
  m_ObjectHideFlags: 0
  m_CorrespondingSourceObject: {fileID: 0}
  m_PrefabInstance: {fileID: 0}
  m_PrefabAsset: {fileID: 0}
  m_GameObject: {fileID: 1384665246}
  m_LocalRotation: {x: 0, y: 0, z: 0, w: 1}
  m_LocalPosition: {x: 0, y: 0, z: 0}
  m_LocalScale: {x: 1, y: 1, z: 1}
  m_Children: []
  m_Father: {fileID: 1444058644}
  m_RootOrder: 0
  m_LocalEulerAnglesHint: {x: 0, y: 0, z: 0}
  m_AnchorMin: {x: 0, y: 0}
  m_AnchorMax: {x: 1, y: 1}
  m_AnchoredPosition: {x: 0, y: 0}
  m_SizeDelta: {x: 0, y: 0}
  m_Pivot: {x: 0.5, y: 0.5}
--- !u!114 &1384665248
MonoBehaviour:
  m_ObjectHideFlags: 0
  m_CorrespondingSourceObject: {fileID: 0}
  m_PrefabInstance: {fileID: 0}
  m_PrefabAsset: {fileID: 0}
  m_GameObject: {fileID: 1384665246}
  m_Enabled: 1
  m_EditorHideFlags: 0
  m_Script: {fileID: 11500000, guid: f4688fdb7df04437aeb418b961361dc5, type: 3}
  m_Name: 
  m_EditorClassIdentifier: 
  m_Material: {fileID: 0}
  m_Color: {r: 1, g: 1, b: 1, a: 1}
  m_RaycastTarget: 0
  m_Maskable: 1
  m_OnCullStateChanged:
    m_PersistentCalls:
      m_Calls: []
  m_text: Recreate grid
  m_isRightToLeft: 0
  m_fontAsset: {fileID: 11400000, guid: 8f586378b4e144a9851e7b34d9b748ee, type: 2}
  m_sharedMaterial: {fileID: 2180264, guid: 8f586378b4e144a9851e7b34d9b748ee, type: 2}
  m_fontSharedMaterials: []
  m_fontMaterial: {fileID: 0}
  m_fontMaterials: []
  m_fontColor32:
    serializedVersion: 2
    rgba: 4281479730
  m_fontColor: {r: 0.19607843, g: 0.19607843, b: 0.19607843, a: 1}
  m_enableVertexGradient: 0
  m_colorMode: 3
  m_fontColorGradient:
    topLeft: {r: 1, g: 1, b: 1, a: 1}
    topRight: {r: 1, g: 1, b: 1, a: 1}
    bottomLeft: {r: 1, g: 1, b: 1, a: 1}
    bottomRight: {r: 1, g: 1, b: 1, a: 1}
  m_fontColorGradientPreset: {fileID: 0}
  m_spriteAsset: {fileID: 0}
  m_tintAllSprites: 0
  m_StyleSheet: {fileID: 0}
  m_TextStyleHashCode: -1183493901
  m_overrideHtmlColors: 0
  m_faceColor:
    serializedVersion: 2
    rgba: 4294967295
  m_fontSize: 17
  m_fontSizeBase: 17
  m_fontWeight: 400
  m_enableAutoSizing: 0
  m_fontSizeMin: 18
  m_fontSizeMax: 72
  m_fontStyle: 0
  m_HorizontalAlignment: 2
  m_VerticalAlignment: 512
  m_textAlignment: 65535
  m_characterSpacing: 0
  m_wordSpacing: 0
  m_lineSpacing: 0
  m_lineSpacingMax: 0
  m_paragraphSpacing: 0
  m_charWidthMaxAdj: 0
  m_enableWordWrapping: 1
  m_wordWrappingRatios: 0.4
  m_overflowMode: 0
  m_linkedTextComponent: {fileID: 0}
  parentLinkedComponent: {fileID: 0}
  m_enableKerning: 1
  m_enableExtraPadding: 0
  checkPaddingRequired: 0
  m_isRichText: 1
  m_parseCtrlCharacters: 1
  m_isOrthographic: 1
  m_isCullingEnabled: 0
  m_horizontalMapping: 0
  m_verticalMapping: 0
  m_uvLineOffset: 0
  m_geometrySortingOrder: 0
  m_IsTextObjectScaleStatic: 0
  m_VertexBufferAutoSizeReduction: 1
  m_useMaxVisibleDescender: 1
  m_pageToDisplay: 1
  m_margin: {x: 0, y: 0, z: 0, w: 0}
  m_isUsingLegacyAnimationComponent: 0
  m_isVolumetricText: 0
  m_hasFontAssetChanged: 0
  m_baseMaterial: {fileID: 0}
  m_maskOffset: {x: 0, y: 0, z: 0, w: 0}
--- !u!222 &1384665249
CanvasRenderer:
  m_ObjectHideFlags: 0
  m_CorrespondingSourceObject: {fileID: 0}
  m_PrefabInstance: {fileID: 0}
  m_PrefabAsset: {fileID: 0}
  m_GameObject: {fileID: 1384665246}
  m_CullTransparentMesh: 0
--- !u!1 &1431660727
GameObject:
  m_ObjectHideFlags: 0
  m_CorrespondingSourceObject: {fileID: 0}
  m_PrefabInstance: {fileID: 0}
  m_PrefabAsset: {fileID: 0}
  serializedVersion: 6
  m_Component:
  - component: {fileID: 1431660728}
  m_Layer: 0
  m_Name: ObstacleGroups (3)
  m_TagString: Untagged
  m_Icon: {fileID: 0}
  m_NavMeshLayer: 0
  m_StaticEditorFlags: 22
  m_IsActive: 1
--- !u!4 &1431660728
Transform:
  m_ObjectHideFlags: 0
  m_CorrespondingSourceObject: {fileID: 0}
  m_PrefabInstance: {fileID: 0}
  m_PrefabAsset: {fileID: 0}
  m_GameObject: {fileID: 1431660727}
  m_LocalRotation: {x: 0, y: -0.7071068, z: 0, w: 0.7071068}
  m_LocalPosition: {x: 30.5, y: 0, z: 42.5}
  m_LocalScale: {x: 1, y: 1, z: 1}
  m_Children:
  - {fileID: 604809114}
  - {fileID: 1011977737}
  - {fileID: 428706877}
  - {fileID: 725671021}
  - {fileID: 294765632}
  m_Father: {fileID: 639690204}
  m_RootOrder: 6
  m_LocalEulerAnglesHint: {x: 0, y: -90, z: 0}
--- !u!1 &1437702410
GameObject:
  m_ObjectHideFlags: 0
  m_CorrespondingSourceObject: {fileID: 0}
  m_PrefabInstance: {fileID: 0}
  m_PrefabAsset: {fileID: 0}
  serializedVersion: 6
  m_Component:
  - component: {fileID: 1437702411}
  m_Layer: 0
  m_Name: ObstacleGroup (1)
  m_TagString: Untagged
  m_Icon: {fileID: 0}
  m_NavMeshLayer: 0
  m_StaticEditorFlags: 22
  m_IsActive: 1
--- !u!4 &1437702411
Transform:
  m_ObjectHideFlags: 0
  m_CorrespondingSourceObject: {fileID: 0}
  m_PrefabInstance: {fileID: 0}
  m_PrefabAsset: {fileID: 0}
  m_GameObject: {fileID: 1437702410}
  m_LocalRotation: {x: -0, y: -0, z: -0, w: 1}
  m_LocalPosition: {x: 55.5, y: 0, z: 0}
  m_LocalScale: {x: 1, y: 1, z: 1}
  m_Children:
  - {fileID: 357168133}
  - {fileID: 4654064}
  - {fileID: 957733406}
  - {fileID: 979571281}
  m_Father: {fileID: 964567400}
  m_RootOrder: 1
  m_LocalEulerAnglesHint: {x: 0, y: 0, z: 0}
--- !u!1 &1440251066
GameObject:
  m_ObjectHideFlags: 0
  m_CorrespondingSourceObject: {fileID: 0}
  m_PrefabInstance: {fileID: 0}
  m_PrefabAsset: {fileID: 0}
  serializedVersion: 6
  m_Component:
  - component: {fileID: 1440251067}
  - component: {fileID: 1440251070}
  - component: {fileID: 1440251069}
  - component: {fileID: 1440251068}
  m_Layer: 9
  m_Name: Obstacle (3)
  m_TagString: Untagged
  m_Icon: {fileID: 0}
  m_NavMeshLayer: 0
  m_StaticEditorFlags: 22
  m_IsActive: 1
--- !u!4 &1440251067
Transform:
  m_ObjectHideFlags: 0
  m_CorrespondingSourceObject: {fileID: 0}
  m_PrefabInstance: {fileID: 0}
  m_PrefabAsset: {fileID: 0}
  m_GameObject: {fileID: 1440251066}
  m_LocalRotation: {x: -0, y: -0, z: -0, w: 1}
  m_LocalPosition: {x: 1.5, y: 0.5, z: -31.5}
  m_LocalScale: {x: 8.9, y: 1, z: 2.9}
  m_Children: []
  m_Father: {fileID: 1932449848}
  m_RootOrder: 4
  m_LocalEulerAnglesHint: {x: 0, y: 0, z: 0}
--- !u!65 &1440251068
BoxCollider:
  m_ObjectHideFlags: 0
  m_CorrespondingSourceObject: {fileID: 0}
  m_PrefabInstance: {fileID: 0}
  m_PrefabAsset: {fileID: 0}
  m_GameObject: {fileID: 1440251066}
  m_Material: {fileID: 0}
  m_IsTrigger: 0
  m_Enabled: 1
  serializedVersion: 2
  m_Size: {x: 1, y: 1, z: 1}
  m_Center: {x: 0, y: 0, z: 0}
--- !u!23 &1440251069
MeshRenderer:
  m_ObjectHideFlags: 0
  m_CorrespondingSourceObject: {fileID: 0}
  m_PrefabInstance: {fileID: 0}
  m_PrefabAsset: {fileID: 0}
  m_GameObject: {fileID: 1440251066}
  m_Enabled: 1
  m_CastShadows: 1
  m_ReceiveShadows: 1
  m_DynamicOccludee: 1
  m_MotionVectors: 1
  m_LightProbeUsage: 1
  m_ReflectionProbeUsage: 1
  m_RayTracingMode: 2
  m_RenderingLayerMask: 1
  m_RendererPriority: 0
  m_Materials:
  - {fileID: 2100000, guid: 31321ba15b8f8eb4c954353edc038b1d, type: 2}
  m_StaticBatchInfo:
    firstSubMesh: 0
    subMeshCount: 0
  m_StaticBatchRoot: {fileID: 0}
  m_ProbeAnchor: {fileID: 0}
  m_LightProbeVolumeOverride: {fileID: 0}
  m_ScaleInLightmap: 1
  m_ReceiveGI: 1
  m_PreserveUVs: 0
  m_IgnoreNormalsForChartDetection: 0
  m_ImportantGI: 0
  m_StitchLightmapSeams: 1
  m_SelectedEditorRenderState: 3
  m_MinimumChartSize: 4
  m_AutoUVMaxDistance: 0.5
  m_AutoUVMaxAngle: 89
  m_LightmapParameters: {fileID: 0}
  m_SortingLayerID: 0
  m_SortingLayer: 0
  m_SortingOrder: 0
--- !u!33 &1440251070
MeshFilter:
  m_ObjectHideFlags: 0
  m_CorrespondingSourceObject: {fileID: 0}
  m_PrefabInstance: {fileID: 0}
  m_PrefabAsset: {fileID: 0}
  m_GameObject: {fileID: 1440251066}
  m_Mesh: {fileID: 10202, guid: 0000000000000000e000000000000000, type: 0}
--- !u!1 &1444058643
GameObject:
  m_ObjectHideFlags: 0
  m_CorrespondingSourceObject: {fileID: 0}
  m_PrefabInstance: {fileID: 0}
  m_PrefabAsset: {fileID: 0}
  serializedVersion: 6
  m_Component:
  - component: {fileID: 1444058644}
  - component: {fileID: 1444058647}
  - component: {fileID: 1444058646}
  - component: {fileID: 1444058645}
  m_Layer: 0
  m_Name: Create grid button
  m_TagString: Untagged
  m_Icon: {fileID: 0}
  m_NavMeshLayer: 0
  m_StaticEditorFlags: 0
  m_IsActive: 1
--- !u!224 &1444058644
RectTransform:
  m_ObjectHideFlags: 0
  m_CorrespondingSourceObject: {fileID: 0}
  m_PrefabInstance: {fileID: 0}
  m_PrefabAsset: {fileID: 0}
  m_GameObject: {fileID: 1444058643}
  m_LocalRotation: {x: -0, y: -0, z: -0, w: 1}
  m_LocalPosition: {x: 0, y: 0, z: 0}
  m_LocalScale: {x: 1, y: 1, z: 1}
  m_Children:
  - {fileID: 1384665247}
  m_Father: {fileID: 676734606}
  m_RootOrder: 0
  m_LocalEulerAnglesHint: {x: 0, y: 0, z: 0}
  m_AnchorMin: {x: 0, y: 0}
  m_AnchorMax: {x: 0, y: 0}
  m_AnchoredPosition: {x: 0, y: 0}
  m_SizeDelta: {x: 140, y: 30}
  m_Pivot: {x: 0.5, y: 1}
--- !u!114 &1444058645
MonoBehaviour:
  m_ObjectHideFlags: 0
  m_CorrespondingSourceObject: {fileID: 0}
  m_PrefabInstance: {fileID: 0}
  m_PrefabAsset: {fileID: 0}
  m_GameObject: {fileID: 1444058643}
  m_Enabled: 1
  m_EditorHideFlags: 0
  m_Script: {fileID: 11500000, guid: 4e29b1a8efbd4b44bb3f3716e73f07ff, type: 3}
  m_Name: 
  m_EditorClassIdentifier: 
  m_Navigation:
    m_Mode: 0
    m_SelectOnUp: {fileID: 0}
    m_SelectOnDown: {fileID: 0}
    m_SelectOnLeft: {fileID: 0}
    m_SelectOnRight: {fileID: 0}
  m_Transition: 1
  m_Colors:
    m_NormalColor: {r: 1, g: 1, b: 1, a: 1}
    m_HighlightedColor: {r: 0.9607843, g: 0.9607843, b: 0.9607843, a: 1}
    m_PressedColor: {r: 0.78431374, g: 0.78431374, b: 0.78431374, a: 1}
    m_SelectedColor: {r: 0.9607843, g: 0.9607843, b: 0.9607843, a: 1}
    m_DisabledColor: {r: 0.78431374, g: 0.78431374, b: 0.78431374, a: 0.5019608}
    m_ColorMultiplier: 1
    m_FadeDuration: 0.1
  m_SpriteState:
    m_HighlightedSprite: {fileID: 0}
    m_PressedSprite: {fileID: 0}
    m_SelectedSprite: {fileID: 0}
    m_DisabledSprite: {fileID: 0}
  m_AnimationTriggers:
    m_NormalTrigger: Normal
    m_HighlightedTrigger: Highlighted
    m_PressedTrigger: Pressed
    m_SelectedTrigger: Selected
    m_DisabledTrigger: Disabled
  m_Interactable: 1
  m_TargetGraphic: {fileID: 1444058646}
  m_OnClick:
    m_PersistentCalls:
      m_Calls:
      - m_Target: {fileID: 1827203936}
        m_MethodName: OnClickCreateGrid
        m_Mode: 1
        m_Arguments:
          m_ObjectArgument: {fileID: 0}
          m_ObjectArgumentAssemblyTypeName: UnityEngine.Object, UnityEngine
          m_IntArgument: 0
          m_FloatArgument: 0
          m_StringArgument: 
          m_BoolArgument: 0
        m_CallState: 2
--- !u!114 &1444058646
MonoBehaviour:
  m_ObjectHideFlags: 0
  m_CorrespondingSourceObject: {fileID: 0}
  m_PrefabInstance: {fileID: 0}
  m_PrefabAsset: {fileID: 0}
  m_GameObject: {fileID: 1444058643}
  m_Enabled: 1
  m_EditorHideFlags: 0
  m_Script: {fileID: 11500000, guid: fe87c0e1cc204ed48ad3b37840f39efc, type: 3}
  m_Name: 
  m_EditorClassIdentifier: 
  m_Material: {fileID: 0}
  m_Color: {r: 1, g: 1, b: 1, a: 1}
  m_RaycastTarget: 1
  m_Maskable: 1
  m_OnCullStateChanged:
    m_PersistentCalls:
      m_Calls: []
  m_Sprite: {fileID: 0}
  m_Type: 1
  m_PreserveAspect: 0
  m_FillCenter: 1
  m_FillMethod: 4
  m_FillAmount: 1
  m_FillClockwise: 1
  m_FillOrigin: 0
  m_UseSpriteMesh: 0
  m_PixelsPerUnitMultiplier: 1
--- !u!222 &1444058647
CanvasRenderer:
  m_ObjectHideFlags: 0
  m_CorrespondingSourceObject: {fileID: 0}
  m_PrefabInstance: {fileID: 0}
  m_PrefabAsset: {fileID: 0}
  m_GameObject: {fileID: 1444058643}
  m_CullTransparentMesh: 0
--- !u!1 &1449055677
GameObject:
  m_ObjectHideFlags: 0
  m_CorrespondingSourceObject: {fileID: 0}
  m_PrefabInstance: {fileID: 0}
  m_PrefabAsset: {fileID: 0}
  serializedVersion: 6
  m_Component:
  - component: {fileID: 1449055678}
  - component: {fileID: 1449055681}
  - component: {fileID: 1449055680}
  - component: {fileID: 1449055679}
  m_Layer: 9
  m_Name: Obstacle
  m_TagString: Untagged
  m_Icon: {fileID: 0}
  m_NavMeshLayer: 0
  m_StaticEditorFlags: 22
  m_IsActive: 1
--- !u!4 &1449055678
Transform:
  m_ObjectHideFlags: 0
  m_CorrespondingSourceObject: {fileID: 0}
  m_PrefabInstance: {fileID: 0}
  m_PrefabAsset: {fileID: 0}
  m_GameObject: {fileID: 1449055677}
  m_LocalRotation: {x: -0, y: -0, z: -0, w: 1}
  m_LocalPosition: {x: -38.5, y: 0.5, z: -31.5}
  m_LocalScale: {x: 8.9, y: 1, z: 2.9}
  m_Children: []
  m_Father: {fileID: 1932449848}
  m_RootOrder: 0
  m_LocalEulerAnglesHint: {x: 0, y: 0, z: 0}
--- !u!65 &1449055679
BoxCollider:
  m_ObjectHideFlags: 0
  m_CorrespondingSourceObject: {fileID: 0}
  m_PrefabInstance: {fileID: 0}
  m_PrefabAsset: {fileID: 0}
  m_GameObject: {fileID: 1449055677}
  m_Material: {fileID: 0}
  m_IsTrigger: 0
  m_Enabled: 1
  serializedVersion: 2
  m_Size: {x: 1, y: 1, z: 1}
  m_Center: {x: 0, y: 0, z: 0}
--- !u!23 &1449055680
MeshRenderer:
  m_ObjectHideFlags: 0
  m_CorrespondingSourceObject: {fileID: 0}
  m_PrefabInstance: {fileID: 0}
  m_PrefabAsset: {fileID: 0}
  m_GameObject: {fileID: 1449055677}
  m_Enabled: 1
  m_CastShadows: 1
  m_ReceiveShadows: 1
  m_DynamicOccludee: 1
  m_MotionVectors: 1
  m_LightProbeUsage: 1
  m_ReflectionProbeUsage: 1
  m_RayTracingMode: 2
  m_RenderingLayerMask: 1
  m_RendererPriority: 0
  m_Materials:
  - {fileID: 2100000, guid: 31321ba15b8f8eb4c954353edc038b1d, type: 2}
  m_StaticBatchInfo:
    firstSubMesh: 0
    subMeshCount: 0
  m_StaticBatchRoot: {fileID: 0}
  m_ProbeAnchor: {fileID: 0}
  m_LightProbeVolumeOverride: {fileID: 0}
  m_ScaleInLightmap: 1
  m_ReceiveGI: 1
  m_PreserveUVs: 0
  m_IgnoreNormalsForChartDetection: 0
  m_ImportantGI: 0
  m_StitchLightmapSeams: 1
  m_SelectedEditorRenderState: 3
  m_MinimumChartSize: 4
  m_AutoUVMaxDistance: 0.5
  m_AutoUVMaxAngle: 89
  m_LightmapParameters: {fileID: 0}
  m_SortingLayerID: 0
  m_SortingLayer: 0
  m_SortingOrder: 0
--- !u!33 &1449055681
MeshFilter:
  m_ObjectHideFlags: 0
  m_CorrespondingSourceObject: {fileID: 0}
  m_PrefabInstance: {fileID: 0}
  m_PrefabAsset: {fileID: 0}
  m_GameObject: {fileID: 1449055677}
  m_Mesh: {fileID: 10202, guid: 0000000000000000e000000000000000, type: 0}
--- !u!1 &1454727326
GameObject:
  m_ObjectHideFlags: 0
  m_CorrespondingSourceObject: {fileID: 0}
  m_PrefabInstance: {fileID: 0}
  m_PrefabAsset: {fileID: 0}
  serializedVersion: 6
  m_Component:
  - component: {fileID: 1454727327}
  - component: {fileID: 1454727329}
  - component: {fileID: 1454727328}
  m_Layer: 0
  m_Name: EventSystem
  m_TagString: Untagged
  m_Icon: {fileID: 0}
  m_NavMeshLayer: 0
  m_StaticEditorFlags: 0
  m_IsActive: 1
--- !u!4 &1454727327
Transform:
  m_ObjectHideFlags: 0
  m_CorrespondingSourceObject: {fileID: 0}
  m_PrefabInstance: {fileID: 0}
  m_PrefabAsset: {fileID: 0}
  m_GameObject: {fileID: 1454727326}
  m_LocalRotation: {x: -0, y: -0, z: -0, w: 1}
  m_LocalPosition: {x: 0, y: 0, z: 0}
  m_LocalScale: {x: 1, y: 1, z: 1}
  m_Children: []
  m_Father: {fileID: 851290505}
  m_RootOrder: 1
  m_LocalEulerAnglesHint: {x: 0, y: 0, z: 0}
--- !u!114 &1454727328
MonoBehaviour:
  m_ObjectHideFlags: 0
  m_CorrespondingSourceObject: {fileID: 0}
  m_PrefabInstance: {fileID: 0}
  m_PrefabAsset: {fileID: 0}
  m_GameObject: {fileID: 1454727326}
  m_Enabled: 1
  m_EditorHideFlags: 0
  m_Script: {fileID: 11500000, guid: 01614664b831546d2ae94a42149d80ac, type: 3}
  m_Name: 
  m_EditorClassIdentifier: 
  m_MoveRepeatDelay: 0.5
  m_MoveRepeatRate: 0.1
  m_ActionsAsset: {fileID: -944628639613478452, guid: ca9f5fa95ffab41fb9a615ab714db018,
    type: 3}
  m_PointAction: {fileID: 1054132383583890850, guid: ca9f5fa95ffab41fb9a615ab714db018,
    type: 3}
  m_MoveAction: {fileID: 3710738434707379630, guid: ca9f5fa95ffab41fb9a615ab714db018,
    type: 3}
  m_SubmitAction: {fileID: 2064916234097673511, guid: ca9f5fa95ffab41fb9a615ab714db018,
    type: 3}
  m_CancelAction: {fileID: -1967631576421560919, guid: ca9f5fa95ffab41fb9a615ab714db018,
    type: 3}
  m_LeftClickAction: {fileID: 8056856818456041789, guid: ca9f5fa95ffab41fb9a615ab714db018,
    type: 3}
  m_MiddleClickAction: {fileID: 3279352641294131588, guid: ca9f5fa95ffab41fb9a615ab714db018,
    type: 3}
  m_RightClickAction: {fileID: 3837173908680883260, guid: ca9f5fa95ffab41fb9a615ab714db018,
    type: 3}
  m_ScrollWheelAction: {fileID: 4502412055082496612, guid: ca9f5fa95ffab41fb9a615ab714db018,
    type: 3}
  m_TrackedDevicePositionAction: {fileID: 4754684134866288074, guid: ca9f5fa95ffab41fb9a615ab714db018,
    type: 3}
  m_TrackedDeviceOrientationAction: {fileID: 1025543830046995696, guid: ca9f5fa95ffab41fb9a615ab714db018,
    type: 3}
  m_DeselectOnBackgroundClick: 1
  m_PointerBehavior: 0
--- !u!114 &1454727329
MonoBehaviour:
  m_ObjectHideFlags: 0
  m_CorrespondingSourceObject: {fileID: 0}
  m_PrefabInstance: {fileID: 0}
  m_PrefabAsset: {fileID: 0}
  m_GameObject: {fileID: 1454727326}
  m_Enabled: 1
  m_EditorHideFlags: 0
  m_Script: {fileID: 11500000, guid: 76c392e42b5098c458856cdf6ecaaaa1, type: 3}
  m_Name: 
  m_EditorClassIdentifier: 
  m_FirstSelected: {fileID: 0}
  m_sendNavigationEvents: 1
  m_DragThreshold: 10
--- !u!1 &1459618238
GameObject:
  m_ObjectHideFlags: 0
  m_CorrespondingSourceObject: {fileID: 0}
  m_PrefabInstance: {fileID: 0}
  m_PrefabAsset: {fileID: 0}
  serializedVersion: 6
  m_Component:
  - component: {fileID: 1459618239}
  m_Layer: 0
  m_Name: ComposedObstacle
  m_TagString: Untagged
  m_Icon: {fileID: 0}
  m_NavMeshLayer: 0
  m_StaticEditorFlags: 22
  m_IsActive: 1
--- !u!4 &1459618239
Transform:
  m_ObjectHideFlags: 0
  m_CorrespondingSourceObject: {fileID: 0}
  m_PrefabInstance: {fileID: 0}
  m_PrefabAsset: {fileID: 0}
  m_GameObject: {fileID: 1459618238}
  m_LocalRotation: {x: -0, y: -0, z: -0, w: 1}
  m_LocalPosition: {x: -18, y: 0, z: -21.5}
  m_LocalScale: {x: 1, y: 1, z: 1}
  m_Children:
  - {fileID: 1469368817}
  - {fileID: 1236071922}
  m_Father: {fileID: 1375600034}
  m_RootOrder: 2
  m_LocalEulerAnglesHint: {x: 0, y: 0, z: 0}
--- !u!1 &1469368816
GameObject:
  m_ObjectHideFlags: 0
  m_CorrespondingSourceObject: {fileID: 0}
  m_PrefabInstance: {fileID: 0}
  m_PrefabAsset: {fileID: 0}
  serializedVersion: 6
  m_Component:
  - component: {fileID: 1469368817}
  - component: {fileID: 1469368820}
  - component: {fileID: 1469368819}
  - component: {fileID: 1469368818}
  m_Layer: 9
  m_Name: Obstacle (2)
  m_TagString: Untagged
  m_Icon: {fileID: 0}
  m_NavMeshLayer: 0
  m_StaticEditorFlags: 22
  m_IsActive: 1
--- !u!4 &1469368817
Transform:
  m_ObjectHideFlags: 0
  m_CorrespondingSourceObject: {fileID: 0}
  m_PrefabInstance: {fileID: 0}
  m_PrefabAsset: {fileID: 0}
  m_GameObject: {fileID: 1469368816}
  m_LocalRotation: {x: -0, y: -0, z: -0, w: 1}
  m_LocalPosition: {x: -1.5, y: 0.5, z: -5}
  m_LocalScale: {x: 2.9, y: 1, z: 8.9}
  m_Children: []
  m_Father: {fileID: 1459618239}
  m_RootOrder: 0
  m_LocalEulerAnglesHint: {x: 0, y: 0, z: 0}
--- !u!65 &1469368818
BoxCollider:
  m_ObjectHideFlags: 0
  m_CorrespondingSourceObject: {fileID: 0}
  m_PrefabInstance: {fileID: 0}
  m_PrefabAsset: {fileID: 0}
  m_GameObject: {fileID: 1469368816}
  m_Material: {fileID: 0}
  m_IsTrigger: 0
  m_Enabled: 1
  serializedVersion: 2
  m_Size: {x: 1, y: 1, z: 1}
  m_Center: {x: 0, y: 0, z: 0}
--- !u!23 &1469368819
MeshRenderer:
  m_ObjectHideFlags: 0
  m_CorrespondingSourceObject: {fileID: 0}
  m_PrefabInstance: {fileID: 0}
  m_PrefabAsset: {fileID: 0}
  m_GameObject: {fileID: 1469368816}
  m_Enabled: 1
  m_CastShadows: 1
  m_ReceiveShadows: 1
  m_DynamicOccludee: 1
  m_MotionVectors: 1
  m_LightProbeUsage: 1
  m_ReflectionProbeUsage: 1
  m_RayTracingMode: 2
  m_RenderingLayerMask: 1
  m_RendererPriority: 0
  m_Materials:
  - {fileID: 2100000, guid: 31321ba15b8f8eb4c954353edc038b1d, type: 2}
  m_StaticBatchInfo:
    firstSubMesh: 0
    subMeshCount: 0
  m_StaticBatchRoot: {fileID: 0}
  m_ProbeAnchor: {fileID: 0}
  m_LightProbeVolumeOverride: {fileID: 0}
  m_ScaleInLightmap: 1
  m_ReceiveGI: 1
  m_PreserveUVs: 0
  m_IgnoreNormalsForChartDetection: 0
  m_ImportantGI: 0
  m_StitchLightmapSeams: 1
  m_SelectedEditorRenderState: 3
  m_MinimumChartSize: 4
  m_AutoUVMaxDistance: 0.5
  m_AutoUVMaxAngle: 89
  m_LightmapParameters: {fileID: 0}
  m_SortingLayerID: 0
  m_SortingLayer: 0
  m_SortingOrder: 0
--- !u!33 &1469368820
MeshFilter:
  m_ObjectHideFlags: 0
  m_CorrespondingSourceObject: {fileID: 0}
  m_PrefabInstance: {fileID: 0}
  m_PrefabAsset: {fileID: 0}
  m_GameObject: {fileID: 1469368816}
  m_Mesh: {fileID: 10202, guid: 0000000000000000e000000000000000, type: 0}
--- !u!1 &1518225063
GameObject:
  m_ObjectHideFlags: 0
  m_CorrespondingSourceObject: {fileID: 0}
  m_PrefabInstance: {fileID: 0}
  m_PrefabAsset: {fileID: 0}
  serializedVersion: 6
  m_Component:
  - component: {fileID: 1518225064}
  - component: {fileID: 1518225067}
  - component: {fileID: 1518225066}
  - component: {fileID: 1518225065}
  m_Layer: 9
  m_Name: Obstacle (2)
  m_TagString: Untagged
  m_Icon: {fileID: 0}
  m_NavMeshLayer: 0
  m_StaticEditorFlags: 22
  m_IsActive: 1
--- !u!4 &1518225064
Transform:
  m_ObjectHideFlags: 0
  m_CorrespondingSourceObject: {fileID: 0}
  m_PrefabInstance: {fileID: 0}
  m_PrefabAsset: {fileID: 0}
  m_GameObject: {fileID: 1518225063}
  m_LocalRotation: {x: -0, y: -0, z: -0, w: 1}
  m_LocalPosition: {x: -10, y: 0.5, z: -30}
  m_LocalScale: {x: 2.9, y: 1, z: 4.9}
  m_Children: []
  m_Father: {fileID: 1657670456}
  m_RootOrder: 1
  m_LocalEulerAnglesHint: {x: 0, y: 0, z: 0}
--- !u!65 &1518225065
BoxCollider:
  m_ObjectHideFlags: 0
  m_CorrespondingSourceObject: {fileID: 0}
  m_PrefabInstance: {fileID: 0}
  m_PrefabAsset: {fileID: 0}
  m_GameObject: {fileID: 1518225063}
  m_Material: {fileID: 0}
  m_IsTrigger: 0
  m_Enabled: 1
  serializedVersion: 2
  m_Size: {x: 1, y: 1, z: 1}
  m_Center: {x: 0, y: 0, z: 0}
--- !u!23 &1518225066
MeshRenderer:
  m_ObjectHideFlags: 0
  m_CorrespondingSourceObject: {fileID: 0}
  m_PrefabInstance: {fileID: 0}
  m_PrefabAsset: {fileID: 0}
  m_GameObject: {fileID: 1518225063}
  m_Enabled: 1
  m_CastShadows: 1
  m_ReceiveShadows: 1
  m_DynamicOccludee: 1
  m_MotionVectors: 1
  m_LightProbeUsage: 1
  m_ReflectionProbeUsage: 1
  m_RayTracingMode: 2
  m_RenderingLayerMask: 1
  m_RendererPriority: 0
  m_Materials:
  - {fileID: 2100000, guid: 31321ba15b8f8eb4c954353edc038b1d, type: 2}
  m_StaticBatchInfo:
    firstSubMesh: 0
    subMeshCount: 0
  m_StaticBatchRoot: {fileID: 0}
  m_ProbeAnchor: {fileID: 0}
  m_LightProbeVolumeOverride: {fileID: 0}
  m_ScaleInLightmap: 1
  m_ReceiveGI: 1
  m_PreserveUVs: 0
  m_IgnoreNormalsForChartDetection: 0
  m_ImportantGI: 0
  m_StitchLightmapSeams: 1
  m_SelectedEditorRenderState: 3
  m_MinimumChartSize: 4
  m_AutoUVMaxDistance: 0.5
  m_AutoUVMaxAngle: 89
  m_LightmapParameters: {fileID: 0}
  m_SortingLayerID: 0
  m_SortingLayer: 0
  m_SortingOrder: 0
--- !u!33 &1518225067
MeshFilter:
  m_ObjectHideFlags: 0
  m_CorrespondingSourceObject: {fileID: 0}
  m_PrefabInstance: {fileID: 0}
  m_PrefabAsset: {fileID: 0}
  m_GameObject: {fileID: 1518225063}
  m_Mesh: {fileID: 10202, guid: 0000000000000000e000000000000000, type: 0}
--- !u!1 &1556680934
GameObject:
  m_ObjectHideFlags: 0
  m_CorrespondingSourceObject: {fileID: 0}
  m_PrefabInstance: {fileID: 0}
  m_PrefabAsset: {fileID: 0}
  serializedVersion: 6
  m_Component:
  - component: {fileID: 1556680935}
  m_Layer: 0
  m_Name: ObstacleGroup
  m_TagString: Untagged
  m_Icon: {fileID: 0}
  m_NavMeshLayer: 0
  m_StaticEditorFlags: 22
  m_IsActive: 1
--- !u!4 &1556680935
Transform:
  m_ObjectHideFlags: 0
  m_CorrespondingSourceObject: {fileID: 0}
  m_PrefabInstance: {fileID: 0}
  m_PrefabAsset: {fileID: 0}
  m_GameObject: {fileID: 1556680934}
  m_LocalRotation: {x: -0, y: -0, z: -0, w: 1}
  m_LocalPosition: {x: 0, y: 0, z: 0}
  m_LocalScale: {x: 1, y: 1, z: 1}
  m_Children:
  - {fileID: 1625324570}
  - {fileID: 1976449542}
  - {fileID: 140828167}
  - {fileID: 44736309}
  - {fileID: 956459550}
  m_Father: {fileID: 563596138}
  m_RootOrder: 0
  m_LocalEulerAnglesHint: {x: 0, y: 0, z: 0}
--- !u!1 &1602314592
GameObject:
  m_ObjectHideFlags: 0
  m_CorrespondingSourceObject: {fileID: 0}
  m_PrefabInstance: {fileID: 0}
  m_PrefabAsset: {fileID: 0}
  serializedVersion: 6
  m_Component:
  - component: {fileID: 1602314593}
  m_Layer: 0
  m_Name: ComposedObstacle
  m_TagString: Untagged
  m_Icon: {fileID: 0}
  m_NavMeshLayer: 0
  m_StaticEditorFlags: 22
  m_IsActive: 1
--- !u!4 &1602314593
Transform:
  m_ObjectHideFlags: 0
  m_CorrespondingSourceObject: {fileID: 0}
  m_PrefabInstance: {fileID: 0}
  m_PrefabAsset: {fileID: 0}
  m_GameObject: {fileID: 1602314592}
  m_LocalRotation: {x: -0, y: -0, z: -0, w: 1}
  m_LocalPosition: {x: -18, y: 0, z: -21.5}
  m_LocalScale: {x: 1, y: 1, z: 1}
  m_Children:
  - {fileID: 1695080758}
  - {fileID: 1910694153}
  m_Father: {fileID: 2035192212}
  m_RootOrder: 2
  m_LocalEulerAnglesHint: {x: 0, y: 0, z: 0}
--- !u!1 &1611071285
GameObject:
  m_ObjectHideFlags: 0
  m_CorrespondingSourceObject: {fileID: 0}
  m_PrefabInstance: {fileID: 0}
  m_PrefabAsset: {fileID: 0}
  serializedVersion: 6
  m_Component:
  - component: {fileID: 1611071286}
  m_Layer: 0
  m_Name: CamPivotEnd
  m_TagString: Untagged
  m_Icon: {fileID: 0}
  m_NavMeshLayer: 0
  m_StaticEditorFlags: 0
  m_IsActive: 1
--- !u!4 &1611071286
Transform:
  m_ObjectHideFlags: 0
  m_CorrespondingSourceObject: {fileID: 0}
  m_PrefabInstance: {fileID: 0}
  m_PrefabAsset: {fileID: 0}
  m_GameObject: {fileID: 1611071285}
  m_LocalRotation: {x: 0, y: 0, z: 0, w: 1}
  m_LocalPosition: {x: 0, y: 0, z: 74.5}
  m_LocalScale: {x: 1, y: 1, z: 1}
  m_Children: []
  m_Father: {fileID: 1678672114}
  m_RootOrder: 1
  m_LocalEulerAnglesHint: {x: 0, y: 0, z: 0}
--- !u!1 &1625324569
GameObject:
  m_ObjectHideFlags: 0
  m_CorrespondingSourceObject: {fileID: 0}
  m_PrefabInstance: {fileID: 0}
  m_PrefabAsset: {fileID: 0}
  serializedVersion: 6
  m_Component:
  - component: {fileID: 1625324570}
  - component: {fileID: 1625324573}
  - component: {fileID: 1625324572}
  - component: {fileID: 1625324571}
  m_Layer: 9
  m_Name: Obstacle
  m_TagString: Untagged
  m_Icon: {fileID: 0}
  m_NavMeshLayer: 0
  m_StaticEditorFlags: 22
  m_IsActive: 1
--- !u!4 &1625324570
Transform:
  m_ObjectHideFlags: 0
  m_CorrespondingSourceObject: {fileID: 0}
  m_PrefabInstance: {fileID: 0}
  m_PrefabAsset: {fileID: 0}
  m_GameObject: {fileID: 1625324569}
  m_LocalRotation: {x: -0, y: -0, z: -0, w: 1}
  m_LocalPosition: {x: -38.5, y: 0.5, z: -31.5}
  m_LocalScale: {x: 8.9, y: 1, z: 2.9}
  m_Children: []
  m_Father: {fileID: 1556680935}
  m_RootOrder: 0
  m_LocalEulerAnglesHint: {x: 0, y: 0, z: 0}
--- !u!65 &1625324571
BoxCollider:
  m_ObjectHideFlags: 0
  m_CorrespondingSourceObject: {fileID: 0}
  m_PrefabInstance: {fileID: 0}
  m_PrefabAsset: {fileID: 0}
  m_GameObject: {fileID: 1625324569}
  m_Material: {fileID: 0}
  m_IsTrigger: 0
  m_Enabled: 1
  serializedVersion: 2
  m_Size: {x: 1, y: 1, z: 1}
  m_Center: {x: 0, y: 0, z: 0}
--- !u!23 &1625324572
MeshRenderer:
  m_ObjectHideFlags: 0
  m_CorrespondingSourceObject: {fileID: 0}
  m_PrefabInstance: {fileID: 0}
  m_PrefabAsset: {fileID: 0}
  m_GameObject: {fileID: 1625324569}
  m_Enabled: 1
  m_CastShadows: 1
  m_ReceiveShadows: 1
  m_DynamicOccludee: 1
  m_MotionVectors: 1
  m_LightProbeUsage: 1
  m_ReflectionProbeUsage: 1
  m_RayTracingMode: 2
  m_RenderingLayerMask: 1
  m_RendererPriority: 0
  m_Materials:
  - {fileID: 2100000, guid: 31321ba15b8f8eb4c954353edc038b1d, type: 2}
  m_StaticBatchInfo:
    firstSubMesh: 0
    subMeshCount: 0
  m_StaticBatchRoot: {fileID: 0}
  m_ProbeAnchor: {fileID: 0}
  m_LightProbeVolumeOverride: {fileID: 0}
  m_ScaleInLightmap: 1
  m_ReceiveGI: 1
  m_PreserveUVs: 0
  m_IgnoreNormalsForChartDetection: 0
  m_ImportantGI: 0
  m_StitchLightmapSeams: 1
  m_SelectedEditorRenderState: 3
  m_MinimumChartSize: 4
  m_AutoUVMaxDistance: 0.5
  m_AutoUVMaxAngle: 89
  m_LightmapParameters: {fileID: 0}
  m_SortingLayerID: 0
  m_SortingLayer: 0
  m_SortingOrder: 0
--- !u!33 &1625324573
MeshFilter:
  m_ObjectHideFlags: 0
  m_CorrespondingSourceObject: {fileID: 0}
  m_PrefabInstance: {fileID: 0}
  m_PrefabAsset: {fileID: 0}
  m_GameObject: {fileID: 1625324569}
  m_Mesh: {fileID: 10202, guid: 0000000000000000e000000000000000, type: 0}
--- !u!1 &1642104498
GameObject:
  m_ObjectHideFlags: 0
  m_CorrespondingSourceObject: {fileID: 0}
  m_PrefabInstance: {fileID: 0}
  m_PrefabAsset: {fileID: 0}
  serializedVersion: 6
  m_Component:
  - component: {fileID: 1642104499}
  m_Layer: 0
  m_Name: GameObject (1)
  m_TagString: Untagged
  m_Icon: {fileID: 0}
  m_NavMeshLayer: 0
  m_StaticEditorFlags: 0
  m_IsActive: 1
--- !u!4 &1642104499
Transform:
  m_ObjectHideFlags: 0
  m_CorrespondingSourceObject: {fileID: 0}
  m_PrefabInstance: {fileID: 0}
  m_PrefabAsset: {fileID: 0}
  m_GameObject: {fileID: 1642104498}
  m_LocalRotation: {x: 0, y: 0, z: 0, w: 1}
  m_LocalPosition: {x: -27, y: 0, z: 44.5}
  m_LocalScale: {x: 1, y: 1, z: 1}
  m_Children: []
  m_Father: {fileID: 838587086}
  m_RootOrder: 1
  m_LocalEulerAnglesHint: {x: 0, y: 0, z: 0}
--- !u!1 &1648647450
GameObject:
  m_ObjectHideFlags: 0
  m_CorrespondingSourceObject: {fileID: 0}
  m_PrefabInstance: {fileID: 0}
  m_PrefabAsset: {fileID: 0}
  serializedVersion: 6
  m_Component:
  - component: {fileID: 1648647451}
  - component: {fileID: 1648647454}
  - component: {fileID: 1648647453}
  - component: {fileID: 1648647452}
  m_Layer: 8
  m_Name: Cube
  m_TagString: Untagged
  m_Icon: {fileID: 0}
  m_NavMeshLayer: 0
  m_StaticEditorFlags: 22
  m_IsActive: 1
--- !u!4 &1648647451
Transform:
  m_ObjectHideFlags: 0
  m_CorrespondingSourceObject: {fileID: 0}
  m_PrefabInstance: {fileID: 0}
  m_PrefabAsset: {fileID: 0}
  m_GameObject: {fileID: 1648647450}
  m_LocalRotation: {x: -0.08103501, y: -0, z: -0, w: 0.9967113}
  m_LocalPosition: {x: 0, y: 0.73, z: 9.5}
  m_LocalScale: {x: 10, y: 0.1, z: 10}
  m_Children: []
  m_Father: {fileID: 639690204}
  m_RootOrder: 1
  m_LocalEulerAnglesHint: {x: -9.2960005, y: 0, z: 0}
--- !u!65 &1648647452
BoxCollider:
  m_ObjectHideFlags: 0
  m_CorrespondingSourceObject: {fileID: 0}
  m_PrefabInstance: {fileID: 0}
  m_PrefabAsset: {fileID: 0}
  m_GameObject: {fileID: 1648647450}
  m_Material: {fileID: 0}
  m_IsTrigger: 0
  m_Enabled: 1
  serializedVersion: 2
  m_Size: {x: 1, y: 1, z: 1}
  m_Center: {x: 0, y: 0, z: 0}
--- !u!23 &1648647453
MeshRenderer:
  m_ObjectHideFlags: 0
  m_CorrespondingSourceObject: {fileID: 0}
  m_PrefabInstance: {fileID: 0}
  m_PrefabAsset: {fileID: 0}
  m_GameObject: {fileID: 1648647450}
  m_Enabled: 1
  m_CastShadows: 1
  m_ReceiveShadows: 1
  m_DynamicOccludee: 1
  m_MotionVectors: 1
  m_LightProbeUsage: 1
  m_ReflectionProbeUsage: 1
  m_RayTracingMode: 2
  m_RenderingLayerMask: 1
  m_RendererPriority: 0
  m_Materials:
  - {fileID: 2100000, guid: dbae133b81f12b94488073b8584eb554, type: 2}
  m_StaticBatchInfo:
    firstSubMesh: 0
    subMeshCount: 0
  m_StaticBatchRoot: {fileID: 0}
  m_ProbeAnchor: {fileID: 0}
  m_LightProbeVolumeOverride: {fileID: 0}
  m_ScaleInLightmap: 1
  m_ReceiveGI: 1
  m_PreserveUVs: 0
  m_IgnoreNormalsForChartDetection: 0
  m_ImportantGI: 0
  m_StitchLightmapSeams: 1
  m_SelectedEditorRenderState: 3
  m_MinimumChartSize: 4
  m_AutoUVMaxDistance: 0.5
  m_AutoUVMaxAngle: 89
  m_LightmapParameters: {fileID: 0}
  m_SortingLayerID: 0
  m_SortingLayer: 0
  m_SortingOrder: 0
--- !u!33 &1648647454
MeshFilter:
  m_ObjectHideFlags: 0
  m_CorrespondingSourceObject: {fileID: 0}
  m_PrefabInstance: {fileID: 0}
  m_PrefabAsset: {fileID: 0}
  m_GameObject: {fileID: 1648647450}
  m_Mesh: {fileID: 10202, guid: 0000000000000000e000000000000000, type: 0}
--- !u!1 &1653699059
GameObject:
  m_ObjectHideFlags: 0
  m_CorrespondingSourceObject: {fileID: 0}
  m_PrefabInstance: {fileID: 0}
  m_PrefabAsset: {fileID: 0}
  serializedVersion: 6
  m_Component:
  - component: {fileID: 1653699060}
  m_Layer: 0
  m_Name: ComposedObstacle
  m_TagString: Untagged
  m_Icon: {fileID: 0}
  m_NavMeshLayer: 0
  m_StaticEditorFlags: 22
  m_IsActive: 1
--- !u!4 &1653699060
Transform:
  m_ObjectHideFlags: 0
  m_CorrespondingSourceObject: {fileID: 0}
  m_PrefabInstance: {fileID: 0}
  m_PrefabAsset: {fileID: 0}
  m_GameObject: {fileID: 1653699059}
  m_LocalRotation: {x: -0, y: -0, z: -0, w: 1}
  m_LocalPosition: {x: -18, y: 0, z: -21.5}
  m_LocalScale: {x: 1, y: 1, z: 1}
  m_Children:
  - {fileID: 66134312}
  - {fileID: 1271443216}
  m_Father: {fileID: 360820258}
  m_RootOrder: 2
  m_LocalEulerAnglesHint: {x: 0, y: 0, z: 0}
--- !u!1 &1657670455
GameObject:
  m_ObjectHideFlags: 0
  m_CorrespondingSourceObject: {fileID: 0}
  m_PrefabInstance: {fileID: 0}
  m_PrefabAsset: {fileID: 0}
  serializedVersion: 6
  m_Component:
  - component: {fileID: 1657670456}
  m_Layer: 0
  m_Name: ObstacleGroup (2)
  m_TagString: Untagged
  m_Icon: {fileID: 0}
  m_NavMeshLayer: 0
  m_StaticEditorFlags: 22
  m_IsActive: 1
--- !u!4 &1657670456
Transform:
  m_ObjectHideFlags: 0
  m_CorrespondingSourceObject: {fileID: 0}
  m_PrefabInstance: {fileID: 0}
  m_PrefabAsset: {fileID: 0}
  m_GameObject: {fileID: 1657670455}
  m_LocalRotation: {x: -0, y: -1, z: -0, w: 0}
  m_LocalPosition: {x: -3.7546616, y: 0, z: -41.356808}
  m_LocalScale: {x: 1, y: 1, z: 1}
  m_Children:
  - {fileID: 2047210301}
  - {fileID: 1518225064}
  m_Father: {fileID: 563596138}
  m_RootOrder: 2
  m_LocalEulerAnglesHint: {x: 0, y: -180, z: 0}
--- !u!1 &1660118648
GameObject:
  m_ObjectHideFlags: 0
  m_CorrespondingSourceObject: {fileID: 0}
  m_PrefabInstance: {fileID: 0}
  m_PrefabAsset: {fileID: 0}
  serializedVersion: 6
  m_Component:
  - component: {fileID: 1660118649}
  - component: {fileID: 1660118650}
  m_Layer: 0
  m_Name: Toggle show nodes connections
  m_TagString: Untagged
  m_Icon: {fileID: 0}
  m_NavMeshLayer: 0
  m_StaticEditorFlags: 0
  m_IsActive: 1
--- !u!224 &1660118649
RectTransform:
  m_ObjectHideFlags: 0
  m_CorrespondingSourceObject: {fileID: 0}
  m_PrefabInstance: {fileID: 0}
  m_PrefabAsset: {fileID: 0}
  m_GameObject: {fileID: 1660118648}
  m_LocalRotation: {x: -0, y: -0, z: -0, w: 1}
  m_LocalPosition: {x: 0, y: 0, z: 0}
  m_LocalScale: {x: 1, y: 1, z: 1}
  m_Children:
  - {fileID: 680962441}
  - {fileID: 1373007082}
  m_Father: {fileID: 676734606}
  m_RootOrder: 2
  m_LocalEulerAnglesHint: {x: 0, y: 0, z: 0}
  m_AnchorMin: {x: 0, y: 0}
  m_AnchorMax: {x: 0, y: 0}
  m_AnchoredPosition: {x: 0, y: 0}
  m_SizeDelta: {x: 160, y: 20}
  m_Pivot: {x: 0.5, y: 0.5}
--- !u!114 &1660118650
MonoBehaviour:
  m_ObjectHideFlags: 0
  m_CorrespondingSourceObject: {fileID: 0}
  m_PrefabInstance: {fileID: 0}
  m_PrefabAsset: {fileID: 0}
  m_GameObject: {fileID: 1660118648}
  m_Enabled: 1
  m_EditorHideFlags: 0
  m_Script: {fileID: 11500000, guid: 9085046f02f69544eb97fd06b6048fe2, type: 3}
  m_Name: 
  m_EditorClassIdentifier: 
  m_Navigation:
    m_Mode: 0
    m_SelectOnUp: {fileID: 0}
    m_SelectOnDown: {fileID: 0}
    m_SelectOnLeft: {fileID: 0}
    m_SelectOnRight: {fileID: 0}
  m_Transition: 1
  m_Colors:
    m_NormalColor: {r: 1, g: 1, b: 1, a: 1}
    m_HighlightedColor: {r: 0.9607843, g: 0.9607843, b: 0.9607843, a: 1}
    m_PressedColor: {r: 0.78431374, g: 0.78431374, b: 0.78431374, a: 1}
    m_SelectedColor: {r: 0.9607843, g: 0.9607843, b: 0.9607843, a: 1}
    m_DisabledColor: {r: 0.78431374, g: 0.78431374, b: 0.78431374, a: 0.5019608}
    m_ColorMultiplier: 1
    m_FadeDuration: 0.1
  m_SpriteState:
    m_HighlightedSprite: {fileID: 0}
    m_PressedSprite: {fileID: 0}
    m_SelectedSprite: {fileID: 0}
    m_DisabledSprite: {fileID: 0}
  m_AnimationTriggers:
    m_NormalTrigger: Normal
    m_HighlightedTrigger: Highlighted
    m_PressedTrigger: Pressed
    m_SelectedTrigger: Selected
    m_DisabledTrigger: Disabled
  m_Interactable: 1
  m_TargetGraphic: {fileID: 680962442}
  toggleTransition: 1
  graphic: {fileID: 1703168453}
  m_Group: {fileID: 0}
  onValueChanged:
    m_PersistentCalls:
      m_Calls:
      - m_Target: {fileID: 1827203936}
        m_MethodName: OnToggleShowNodesConnections
        m_Mode: 0
        m_Arguments:
          m_ObjectArgument: {fileID: 0}
          m_ObjectArgumentAssemblyTypeName: UnityEngine.Object, UnityEngine
          m_IntArgument: 0
          m_FloatArgument: 0
          m_StringArgument: 
          m_BoolArgument: 0
        m_CallState: 2
  m_IsOn: 1
--- !u!1 &1678672113
GameObject:
  m_ObjectHideFlags: 0
  m_CorrespondingSourceObject: {fileID: 0}
  m_PrefabInstance: {fileID: 0}
  m_PrefabAsset: {fileID: 0}
  serializedVersion: 6
  m_Component:
  - component: {fileID: 1678672114}
  - component: {fileID: 1678672115}
  m_Layer: 0
  m_Name: Agent Manager
  m_TagString: Untagged
  m_Icon: {fileID: 0}
  m_NavMeshLayer: 0
  m_StaticEditorFlags: 0
  m_IsActive: 1
--- !u!4 &1678672114
Transform:
  m_ObjectHideFlags: 0
  m_CorrespondingSourceObject: {fileID: 0}
  m_PrefabInstance: {fileID: 0}
  m_PrefabAsset: {fileID: 0}
  m_GameObject: {fileID: 1678672113}
  m_LocalRotation: {x: 0, y: 0, z: 0, w: 1}
  m_LocalPosition: {x: 0, y: 0, z: -43}
  m_LocalScale: {x: 1, y: 1, z: 1}
  m_Children:
  - {fileID: 597178152}
  - {fileID: 1611071286}
  m_Father: {fileID: 0}
  m_RootOrder: 0
  m_LocalEulerAnglesHint: {x: 0, y: 0, z: 0}
--- !u!114 &1678672115
MonoBehaviour:
  m_ObjectHideFlags: 0
  m_CorrespondingSourceObject: {fileID: 0}
  m_PrefabInstance: {fileID: 0}
  m_PrefabAsset: {fileID: 0}
  m_GameObject: {fileID: 1678672113}
  m_Enabled: 1
  m_EditorHideFlags: 0
  m_Script: {fileID: 11500000, guid: 6ba4d1f42601d4048a4260bd08d985a6, type: 3}
  m_Name: 
  m_EditorClassIdentifier: 
  agentPrefab: {fileID: 2697000545291045787, guid: 844d248165cece34783c4a7a8ec61a9b,
    type: 3}
  agentsSpeed: 4
  quantity: 250
  endPositions:
  - {fileID: 1760888066}
  - {fileID: 1642104499}
  - {fileID: 333308133}
  - {fileID: 1168828976}
  - {fileID: 2089718488}
  - {fileID: 1092750051}
  - {fileID: 982090594}
  - {fileID: 1308819743}
  - {fileID: 574884414}
  - {fileID: 699208557}
<<<<<<< HEAD
  agentPrefab: {fileID: 2697000545291045787, guid: 844d248165cece34783c4a7a8ec61a9b,
    type: 3}
  agentsSpeed: 4
  quantity: 200
=======
  camPivot: {fileID: 597178152}
  camPivotEnd: {fileID: 1611071286}
>>>>>>> f4325b8c
--- !u!1 &1679442339
GameObject:
  m_ObjectHideFlags: 0
  m_CorrespondingSourceObject: {fileID: 0}
  m_PrefabInstance: {fileID: 0}
  m_PrefabAsset: {fileID: 0}
  serializedVersion: 6
  m_Component:
  - component: {fileID: 1679442340}
  - component: {fileID: 1679442343}
  - component: {fileID: 1679442342}
  - component: {fileID: 1679442341}
  m_Layer: 9
  m_Name: Obstacle (2)
  m_TagString: Untagged
  m_Icon: {fileID: 0}
  m_NavMeshLayer: 0
  m_StaticEditorFlags: 22
  m_IsActive: 1
--- !u!4 &1679442340
Transform:
  m_ObjectHideFlags: 0
  m_CorrespondingSourceObject: {fileID: 0}
  m_PrefabInstance: {fileID: 0}
  m_PrefabAsset: {fileID: 0}
  m_GameObject: {fileID: 1679442339}
  m_LocalRotation: {x: -0, y: -0, z: -0, w: 1}
  m_LocalPosition: {x: -1.5, y: 0.5, z: -5}
  m_LocalScale: {x: 2.9, y: 1, z: 8.9}
  m_Children: []
  m_Father: {fileID: 140828167}
  m_RootOrder: 0
  m_LocalEulerAnglesHint: {x: 0, y: 0, z: 0}
--- !u!65 &1679442341
BoxCollider:
  m_ObjectHideFlags: 0
  m_CorrespondingSourceObject: {fileID: 0}
  m_PrefabInstance: {fileID: 0}
  m_PrefabAsset: {fileID: 0}
  m_GameObject: {fileID: 1679442339}
  m_Material: {fileID: 0}
  m_IsTrigger: 0
  m_Enabled: 1
  serializedVersion: 2
  m_Size: {x: 1, y: 1, z: 1}
  m_Center: {x: 0, y: 0, z: 0}
--- !u!23 &1679442342
MeshRenderer:
  m_ObjectHideFlags: 0
  m_CorrespondingSourceObject: {fileID: 0}
  m_PrefabInstance: {fileID: 0}
  m_PrefabAsset: {fileID: 0}
  m_GameObject: {fileID: 1679442339}
  m_Enabled: 1
  m_CastShadows: 1
  m_ReceiveShadows: 1
  m_DynamicOccludee: 1
  m_MotionVectors: 1
  m_LightProbeUsage: 1
  m_ReflectionProbeUsage: 1
  m_RayTracingMode: 2
  m_RenderingLayerMask: 1
  m_RendererPriority: 0
  m_Materials:
  - {fileID: 2100000, guid: 31321ba15b8f8eb4c954353edc038b1d, type: 2}
  m_StaticBatchInfo:
    firstSubMesh: 0
    subMeshCount: 0
  m_StaticBatchRoot: {fileID: 0}
  m_ProbeAnchor: {fileID: 0}
  m_LightProbeVolumeOverride: {fileID: 0}
  m_ScaleInLightmap: 1
  m_ReceiveGI: 1
  m_PreserveUVs: 0
  m_IgnoreNormalsForChartDetection: 0
  m_ImportantGI: 0
  m_StitchLightmapSeams: 1
  m_SelectedEditorRenderState: 3
  m_MinimumChartSize: 4
  m_AutoUVMaxDistance: 0.5
  m_AutoUVMaxAngle: 89
  m_LightmapParameters: {fileID: 0}
  m_SortingLayerID: 0
  m_SortingLayer: 0
  m_SortingOrder: 0
--- !u!33 &1679442343
MeshFilter:
  m_ObjectHideFlags: 0
  m_CorrespondingSourceObject: {fileID: 0}
  m_PrefabInstance: {fileID: 0}
  m_PrefabAsset: {fileID: 0}
  m_GameObject: {fileID: 1679442339}
  m_Mesh: {fileID: 10202, guid: 0000000000000000e000000000000000, type: 0}
--- !u!1 &1695080757
GameObject:
  m_ObjectHideFlags: 0
  m_CorrespondingSourceObject: {fileID: 0}
  m_PrefabInstance: {fileID: 0}
  m_PrefabAsset: {fileID: 0}
  serializedVersion: 6
  m_Component:
  - component: {fileID: 1695080758}
  - component: {fileID: 1695080761}
  - component: {fileID: 1695080760}
  - component: {fileID: 1695080759}
  m_Layer: 9
  m_Name: Obstacle (2)
  m_TagString: Untagged
  m_Icon: {fileID: 0}
  m_NavMeshLayer: 0
  m_StaticEditorFlags: 22
  m_IsActive: 1
--- !u!4 &1695080758
Transform:
  m_ObjectHideFlags: 0
  m_CorrespondingSourceObject: {fileID: 0}
  m_PrefabInstance: {fileID: 0}
  m_PrefabAsset: {fileID: 0}
  m_GameObject: {fileID: 1695080757}
  m_LocalRotation: {x: -0, y: -0, z: -0, w: 1}
  m_LocalPosition: {x: -1.5, y: 0.5, z: -5}
  m_LocalScale: {x: 2.9, y: 1, z: 8.9}
  m_Children: []
  m_Father: {fileID: 1602314593}
  m_RootOrder: 0
  m_LocalEulerAnglesHint: {x: 0, y: 0, z: 0}
--- !u!65 &1695080759
BoxCollider:
  m_ObjectHideFlags: 0
  m_CorrespondingSourceObject: {fileID: 0}
  m_PrefabInstance: {fileID: 0}
  m_PrefabAsset: {fileID: 0}
  m_GameObject: {fileID: 1695080757}
  m_Material: {fileID: 0}
  m_IsTrigger: 0
  m_Enabled: 1
  serializedVersion: 2
  m_Size: {x: 1, y: 1, z: 1}
  m_Center: {x: 0, y: 0, z: 0}
--- !u!23 &1695080760
MeshRenderer:
  m_ObjectHideFlags: 0
  m_CorrespondingSourceObject: {fileID: 0}
  m_PrefabInstance: {fileID: 0}
  m_PrefabAsset: {fileID: 0}
  m_GameObject: {fileID: 1695080757}
  m_Enabled: 1
  m_CastShadows: 1
  m_ReceiveShadows: 1
  m_DynamicOccludee: 1
  m_MotionVectors: 1
  m_LightProbeUsage: 1
  m_ReflectionProbeUsage: 1
  m_RayTracingMode: 2
  m_RenderingLayerMask: 1
  m_RendererPriority: 0
  m_Materials:
  - {fileID: 2100000, guid: 31321ba15b8f8eb4c954353edc038b1d, type: 2}
  m_StaticBatchInfo:
    firstSubMesh: 0
    subMeshCount: 0
  m_StaticBatchRoot: {fileID: 0}
  m_ProbeAnchor: {fileID: 0}
  m_LightProbeVolumeOverride: {fileID: 0}
  m_ScaleInLightmap: 1
  m_ReceiveGI: 1
  m_PreserveUVs: 0
  m_IgnoreNormalsForChartDetection: 0
  m_ImportantGI: 0
  m_StitchLightmapSeams: 1
  m_SelectedEditorRenderState: 3
  m_MinimumChartSize: 4
  m_AutoUVMaxDistance: 0.5
  m_AutoUVMaxAngle: 89
  m_LightmapParameters: {fileID: 0}
  m_SortingLayerID: 0
  m_SortingLayer: 0
  m_SortingOrder: 0
--- !u!33 &1695080761
MeshFilter:
  m_ObjectHideFlags: 0
  m_CorrespondingSourceObject: {fileID: 0}
  m_PrefabInstance: {fileID: 0}
  m_PrefabAsset: {fileID: 0}
  m_GameObject: {fileID: 1695080757}
  m_Mesh: {fileID: 10202, guid: 0000000000000000e000000000000000, type: 0}
--- !u!1 &1703168451
GameObject:
  m_ObjectHideFlags: 0
  m_CorrespondingSourceObject: {fileID: 0}
  m_PrefabInstance: {fileID: 0}
  m_PrefabAsset: {fileID: 0}
  serializedVersion: 6
  m_Component:
  - component: {fileID: 1703168452}
  - component: {fileID: 1703168454}
  - component: {fileID: 1703168453}
  m_Layer: 0
  m_Name: Checkmark
  m_TagString: Untagged
  m_Icon: {fileID: 0}
  m_NavMeshLayer: 0
  m_StaticEditorFlags: 0
  m_IsActive: 1
--- !u!224 &1703168452
RectTransform:
  m_ObjectHideFlags: 0
  m_CorrespondingSourceObject: {fileID: 0}
  m_PrefabInstance: {fileID: 0}
  m_PrefabAsset: {fileID: 0}
  m_GameObject: {fileID: 1703168451}
  m_LocalRotation: {x: -0, y: -0, z: -0, w: 1}
  m_LocalPosition: {x: 0, y: 0, z: 0}
  m_LocalScale: {x: 1, y: 1, z: 1}
  m_Children: []
  m_Father: {fileID: 680962441}
  m_RootOrder: 0
  m_LocalEulerAnglesHint: {x: 0, y: 0, z: 0}
  m_AnchorMin: {x: 0.5, y: 0.5}
  m_AnchorMax: {x: 0.5, y: 0.5}
  m_AnchoredPosition: {x: 0, y: 0}
  m_SizeDelta: {x: 20, y: 20}
  m_Pivot: {x: 0.5, y: 0.5}
--- !u!114 &1703168453
MonoBehaviour:
  m_ObjectHideFlags: 0
  m_CorrespondingSourceObject: {fileID: 0}
  m_PrefabInstance: {fileID: 0}
  m_PrefabAsset: {fileID: 0}
  m_GameObject: {fileID: 1703168451}
  m_Enabled: 1
  m_EditorHideFlags: 0
  m_Script: {fileID: 11500000, guid: fe87c0e1cc204ed48ad3b37840f39efc, type: 3}
  m_Name: 
  m_EditorClassIdentifier: 
  m_Material: {fileID: 0}
  m_Color: {r: 1, g: 1, b: 1, a: 1}
  m_RaycastTarget: 1
  m_Maskable: 1
  m_OnCullStateChanged:
    m_PersistentCalls:
      m_Calls: []
  m_Sprite: {fileID: 10901, guid: 0000000000000000f000000000000000, type: 0}
  m_Type: 0
  m_PreserveAspect: 0
  m_FillCenter: 1
  m_FillMethod: 4
  m_FillAmount: 1
  m_FillClockwise: 1
  m_FillOrigin: 0
  m_UseSpriteMesh: 0
  m_PixelsPerUnitMultiplier: 1
--- !u!222 &1703168454
CanvasRenderer:
  m_ObjectHideFlags: 0
  m_CorrespondingSourceObject: {fileID: 0}
  m_PrefabInstance: {fileID: 0}
  m_PrefabAsset: {fileID: 0}
  m_GameObject: {fileID: 1703168451}
  m_CullTransparentMesh: 0
--- !u!1 &1760888065
GameObject:
  m_ObjectHideFlags: 0
  m_CorrespondingSourceObject: {fileID: 0}
  m_PrefabInstance: {fileID: 0}
  m_PrefabAsset: {fileID: 0}
  serializedVersion: 6
  m_Component:
  - component: {fileID: 1760888066}
  m_Layer: 0
  m_Name: GameObject
  m_TagString: Untagged
  m_Icon: {fileID: 0}
  m_NavMeshLayer: 0
  m_StaticEditorFlags: 0
  m_IsActive: 1
--- !u!4 &1760888066
Transform:
  m_ObjectHideFlags: 0
  m_CorrespondingSourceObject: {fileID: 0}
  m_PrefabInstance: {fileID: 0}
  m_PrefabAsset: {fileID: 0}
  m_GameObject: {fileID: 1760888065}
  m_LocalRotation: {x: 0, y: 0, z: 0, w: 1}
  m_LocalPosition: {x: 0, y: 0, z: 44.5}
  m_LocalScale: {x: 1, y: 1, z: 1}
  m_Children: []
  m_Father: {fileID: 838587086}
  m_RootOrder: 0
  m_LocalEulerAnglesHint: {x: 0, y: 0, z: 0}
--- !u!1 &1776320832
GameObject:
  m_ObjectHideFlags: 0
  m_CorrespondingSourceObject: {fileID: 0}
  m_PrefabInstance: {fileID: 0}
  m_PrefabAsset: {fileID: 0}
  serializedVersion: 6
  m_Component:
  - component: {fileID: 1776320833}
  m_Layer: 0
  m_Name: ObstacleGroup (1)
  m_TagString: Untagged
  m_Icon: {fileID: 0}
  m_NavMeshLayer: 0
  m_StaticEditorFlags: 22
  m_IsActive: 1
--- !u!4 &1776320833
Transform:
  m_ObjectHideFlags: 0
  m_CorrespondingSourceObject: {fileID: 0}
  m_PrefabInstance: {fileID: 0}
  m_PrefabAsset: {fileID: 0}
  m_GameObject: {fileID: 1776320832}
  m_LocalRotation: {x: -0, y: -0, z: -0, w: 1}
  m_LocalPosition: {x: 55.5, y: 0, z: 0}
  m_LocalScale: {x: 1, y: 1, z: 1}
  m_Children:
  - {fileID: 1166379422}
  m_Father: {fileID: 737487989}
  m_RootOrder: 1
  m_LocalEulerAnglesHint: {x: 0, y: 0, z: 0}
--- !u!1 &1787939169
GameObject:
  m_ObjectHideFlags: 0
  m_CorrespondingSourceObject: {fileID: 0}
  m_PrefabInstance: {fileID: 0}
  m_PrefabAsset: {fileID: 0}
  serializedVersion: 6
  m_Component:
  - component: {fileID: 1787939170}
  - component: {fileID: 1787939173}
  - component: {fileID: 1787939172}
  - component: {fileID: 1787939171}
  m_Layer: 9
  m_Name: Obstacle (1)
  m_TagString: Untagged
  m_Icon: {fileID: 0}
  m_NavMeshLayer: 0
  m_StaticEditorFlags: 22
  m_IsActive: 1
--- !u!4 &1787939170
Transform:
  m_ObjectHideFlags: 0
  m_CorrespondingSourceObject: {fileID: 0}
  m_PrefabInstance: {fileID: 0}
  m_PrefabAsset: {fileID: 0}
  m_GameObject: {fileID: 1787939169}
  m_LocalRotation: {x: -0, y: -0, z: -0, w: 1}
  m_LocalPosition: {x: -27.5, y: 0.5, z: -30}
  m_LocalScale: {x: 2.9, y: 1, z: 4.9}
  m_Children: []
  m_Father: {fileID: 2043378637}
  m_RootOrder: 1
  m_LocalEulerAnglesHint: {x: 0, y: 0, z: 0}
--- !u!65 &1787939171
BoxCollider:
  m_ObjectHideFlags: 0
  m_CorrespondingSourceObject: {fileID: 0}
  m_PrefabInstance: {fileID: 0}
  m_PrefabAsset: {fileID: 0}
  m_GameObject: {fileID: 1787939169}
  m_Material: {fileID: 0}
  m_IsTrigger: 0
  m_Enabled: 1
  serializedVersion: 2
  m_Size: {x: 1, y: 1, z: 1}
  m_Center: {x: 0, y: 0, z: 0}
--- !u!23 &1787939172
MeshRenderer:
  m_ObjectHideFlags: 0
  m_CorrespondingSourceObject: {fileID: 0}
  m_PrefabInstance: {fileID: 0}
  m_PrefabAsset: {fileID: 0}
  m_GameObject: {fileID: 1787939169}
  m_Enabled: 1
  m_CastShadows: 1
  m_ReceiveShadows: 1
  m_DynamicOccludee: 1
  m_MotionVectors: 1
  m_LightProbeUsage: 1
  m_ReflectionProbeUsage: 1
  m_RayTracingMode: 2
  m_RenderingLayerMask: 1
  m_RendererPriority: 0
  m_Materials:
  - {fileID: 2100000, guid: 31321ba15b8f8eb4c954353edc038b1d, type: 2}
  m_StaticBatchInfo:
    firstSubMesh: 0
    subMeshCount: 0
  m_StaticBatchRoot: {fileID: 0}
  m_ProbeAnchor: {fileID: 0}
  m_LightProbeVolumeOverride: {fileID: 0}
  m_ScaleInLightmap: 1
  m_ReceiveGI: 1
  m_PreserveUVs: 0
  m_IgnoreNormalsForChartDetection: 0
  m_ImportantGI: 0
  m_StitchLightmapSeams: 1
  m_SelectedEditorRenderState: 3
  m_MinimumChartSize: 4
  m_AutoUVMaxDistance: 0.5
  m_AutoUVMaxAngle: 89
  m_LightmapParameters: {fileID: 0}
  m_SortingLayerID: 0
  m_SortingLayer: 0
  m_SortingOrder: 0
--- !u!33 &1787939173
MeshFilter:
  m_ObjectHideFlags: 0
  m_CorrespondingSourceObject: {fileID: 0}
  m_PrefabInstance: {fileID: 0}
  m_PrefabAsset: {fileID: 0}
  m_GameObject: {fileID: 1787939169}
  m_Mesh: {fileID: 10202, guid: 0000000000000000e000000000000000, type: 0}
--- !u!1 &1811045739
GameObject:
  m_ObjectHideFlags: 0
  m_CorrespondingSourceObject: {fileID: 0}
  m_PrefabInstance: {fileID: 0}
  m_PrefabAsset: {fileID: 0}
  serializedVersion: 6
  m_Component:
  - component: {fileID: 1811045740}
  m_Layer: 0
  m_Name: ObstacleGroup (2)
  m_TagString: Untagged
  m_Icon: {fileID: 0}
  m_NavMeshLayer: 0
  m_StaticEditorFlags: 22
  m_IsActive: 1
--- !u!4 &1811045740
Transform:
  m_ObjectHideFlags: 0
  m_CorrespondingSourceObject: {fileID: 0}
  m_PrefabInstance: {fileID: 0}
  m_PrefabAsset: {fileID: 0}
  m_GameObject: {fileID: 1811045739}
  m_LocalRotation: {x: -0, y: -1, z: -0, w: 0}
  m_LocalPosition: {x: -3.7546616, y: 0, z: -41.356808}
  m_LocalScale: {x: 1, y: 1, z: 1}
  m_Children:
  - {fileID: 1232184181}
  m_Father: {fileID: 2083229686}
  m_RootOrder: 2
  m_LocalEulerAnglesHint: {x: 0, y: -180, z: 0}
--- !u!1 &1819734071
GameObject:
  m_ObjectHideFlags: 0
  m_CorrespondingSourceObject: {fileID: 0}
  m_PrefabInstance: {fileID: 0}
  m_PrefabAsset: {fileID: 0}
  serializedVersion: 6
  m_Component:
  - component: {fileID: 1819734072}
  - component: {fileID: 1819734075}
  - component: {fileID: 1819734074}
  - component: {fileID: 1819734073}
  m_Layer: 9
  m_Name: Obstacle (2)
  m_TagString: Untagged
  m_Icon: {fileID: 0}
  m_NavMeshLayer: 0
  m_StaticEditorFlags: 22
  m_IsActive: 1
--- !u!4 &1819734072
Transform:
  m_ObjectHideFlags: 0
  m_CorrespondingSourceObject: {fileID: 0}
  m_PrefabInstance: {fileID: 0}
  m_PrefabAsset: {fileID: 0}
  m_GameObject: {fileID: 1819734071}
  m_LocalRotation: {x: -0, y: -0, z: -0, w: 1}
  m_LocalPosition: {x: -1.5, y: 0.5, z: -5}
  m_LocalScale: {x: 2.9, y: 1, z: 8.9}
  m_Children: []
  m_Father: {fileID: 803283718}
  m_RootOrder: 0
  m_LocalEulerAnglesHint: {x: 0, y: 0, z: 0}
--- !u!65 &1819734073
BoxCollider:
  m_ObjectHideFlags: 0
  m_CorrespondingSourceObject: {fileID: 0}
  m_PrefabInstance: {fileID: 0}
  m_PrefabAsset: {fileID: 0}
  m_GameObject: {fileID: 1819734071}
  m_Material: {fileID: 0}
  m_IsTrigger: 0
  m_Enabled: 1
  serializedVersion: 2
  m_Size: {x: 1, y: 1, z: 1}
  m_Center: {x: 0, y: 0, z: 0}
--- !u!23 &1819734074
MeshRenderer:
  m_ObjectHideFlags: 0
  m_CorrespondingSourceObject: {fileID: 0}
  m_PrefabInstance: {fileID: 0}
  m_PrefabAsset: {fileID: 0}
  m_GameObject: {fileID: 1819734071}
  m_Enabled: 1
  m_CastShadows: 1
  m_ReceiveShadows: 1
  m_DynamicOccludee: 1
  m_MotionVectors: 1
  m_LightProbeUsage: 1
  m_ReflectionProbeUsage: 1
  m_RayTracingMode: 2
  m_RenderingLayerMask: 1
  m_RendererPriority: 0
  m_Materials:
  - {fileID: 2100000, guid: 31321ba15b8f8eb4c954353edc038b1d, type: 2}
  m_StaticBatchInfo:
    firstSubMesh: 0
    subMeshCount: 0
  m_StaticBatchRoot: {fileID: 0}
  m_ProbeAnchor: {fileID: 0}
  m_LightProbeVolumeOverride: {fileID: 0}
  m_ScaleInLightmap: 1
  m_ReceiveGI: 1
  m_PreserveUVs: 0
  m_IgnoreNormalsForChartDetection: 0
  m_ImportantGI: 0
  m_StitchLightmapSeams: 1
  m_SelectedEditorRenderState: 3
  m_MinimumChartSize: 4
  m_AutoUVMaxDistance: 0.5
  m_AutoUVMaxAngle: 89
  m_LightmapParameters: {fileID: 0}
  m_SortingLayerID: 0
  m_SortingLayer: 0
  m_SortingOrder: 0
--- !u!33 &1819734075
MeshFilter:
  m_ObjectHideFlags: 0
  m_CorrespondingSourceObject: {fileID: 0}
  m_PrefabInstance: {fileID: 0}
  m_PrefabAsset: {fileID: 0}
  m_GameObject: {fileID: 1819734071}
  m_Mesh: {fileID: 10202, guid: 0000000000000000e000000000000000, type: 0}
--- !u!1 &1825011416
GameObject:
  m_ObjectHideFlags: 0
  m_CorrespondingSourceObject: {fileID: 0}
  m_PrefabInstance: {fileID: 0}
  m_PrefabAsset: {fileID: 0}
  serializedVersion: 6
  m_Component:
  - component: {fileID: 1825011417}
  - component: {fileID: 1825011420}
  - component: {fileID: 1825011419}
  - component: {fileID: 1825011418}
  m_Layer: 9
  m_Name: Obstacle
  m_TagString: Untagged
  m_Icon: {fileID: 0}
  m_NavMeshLayer: 0
  m_StaticEditorFlags: 22
  m_IsActive: 1
--- !u!4 &1825011417
Transform:
  m_ObjectHideFlags: 0
  m_CorrespondingSourceObject: {fileID: 0}
  m_PrefabInstance: {fileID: 0}
  m_PrefabAsset: {fileID: 0}
  m_GameObject: {fileID: 1825011416}
  m_LocalRotation: {x: -0, y: -0, z: -0, w: 1}
  m_LocalPosition: {x: -38.5, y: 0.5, z: -31.5}
  m_LocalScale: {x: 8.9, y: 1, z: 2.9}
  m_Children: []
  m_Father: {fileID: 4336256}
  m_RootOrder: 0
  m_LocalEulerAnglesHint: {x: 0, y: 0, z: 0}
--- !u!65 &1825011418
BoxCollider:
  m_ObjectHideFlags: 0
  m_CorrespondingSourceObject: {fileID: 0}
  m_PrefabInstance: {fileID: 0}
  m_PrefabAsset: {fileID: 0}
  m_GameObject: {fileID: 1825011416}
  m_Material: {fileID: 0}
  m_IsTrigger: 0
  m_Enabled: 1
  serializedVersion: 2
  m_Size: {x: 1, y: 1, z: 1}
  m_Center: {x: 0, y: 0, z: 0}
--- !u!23 &1825011419
MeshRenderer:
  m_ObjectHideFlags: 0
  m_CorrespondingSourceObject: {fileID: 0}
  m_PrefabInstance: {fileID: 0}
  m_PrefabAsset: {fileID: 0}
  m_GameObject: {fileID: 1825011416}
  m_Enabled: 1
  m_CastShadows: 1
  m_ReceiveShadows: 1
  m_DynamicOccludee: 1
  m_MotionVectors: 1
  m_LightProbeUsage: 1
  m_ReflectionProbeUsage: 1
  m_RayTracingMode: 2
  m_RenderingLayerMask: 1
  m_RendererPriority: 0
  m_Materials:
  - {fileID: 2100000, guid: 31321ba15b8f8eb4c954353edc038b1d, type: 2}
  m_StaticBatchInfo:
    firstSubMesh: 0
    subMeshCount: 0
  m_StaticBatchRoot: {fileID: 0}
  m_ProbeAnchor: {fileID: 0}
  m_LightProbeVolumeOverride: {fileID: 0}
  m_ScaleInLightmap: 1
  m_ReceiveGI: 1
  m_PreserveUVs: 0
  m_IgnoreNormalsForChartDetection: 0
  m_ImportantGI: 0
  m_StitchLightmapSeams: 1
  m_SelectedEditorRenderState: 3
  m_MinimumChartSize: 4
  m_AutoUVMaxDistance: 0.5
  m_AutoUVMaxAngle: 89
  m_LightmapParameters: {fileID: 0}
  m_SortingLayerID: 0
  m_SortingLayer: 0
  m_SortingOrder: 0
--- !u!33 &1825011420
MeshFilter:
  m_ObjectHideFlags: 0
  m_CorrespondingSourceObject: {fileID: 0}
  m_PrefabInstance: {fileID: 0}
  m_PrefabAsset: {fileID: 0}
  m_GameObject: {fileID: 1825011416}
  m_Mesh: {fileID: 10202, guid: 0000000000000000e000000000000000, type: 0}
--- !u!1 &1827203934
GameObject:
  m_ObjectHideFlags: 0
  m_CorrespondingSourceObject: {fileID: 0}
  m_PrefabInstance: {fileID: 0}
  m_PrefabAsset: {fileID: 0}
  serializedVersion: 6
  m_Component:
  - component: {fileID: 1827203935}
  - component: {fileID: 1827203936}
  m_Layer: 0
  m_Name: GridMaster Debug UI (Development)
  m_TagString: Untagged
  m_Icon: {fileID: 0}
  m_NavMeshLayer: 0
  m_StaticEditorFlags: 0
  m_IsActive: 1
--- !u!224 &1827203935
RectTransform:
  m_ObjectHideFlags: 0
  m_CorrespondingSourceObject: {fileID: 0}
  m_PrefabInstance: {fileID: 0}
  m_PrefabAsset: {fileID: 0}
  m_GameObject: {fileID: 1827203934}
  m_LocalRotation: {x: -0, y: -0, z: -0, w: 1}
  m_LocalPosition: {x: 0, y: 0, z: 0}
  m_LocalScale: {x: 1, y: 1, z: 1}
  m_Children:
  - {fileID: 196545272}
  m_Father: {fileID: 398783181}
  m_RootOrder: 0
  m_LocalEulerAnglesHint: {x: 0, y: 0, z: 0}
  m_AnchorMin: {x: 0, y: 0}
  m_AnchorMax: {x: 1, y: 1}
  m_AnchoredPosition: {x: 0, y: 0}
  m_SizeDelta: {x: 0, y: 0}
  m_Pivot: {x: 0.5, y: 0.5}
--- !u!114 &1827203936
MonoBehaviour:
  m_ObjectHideFlags: 0
  m_CorrespondingSourceObject: {fileID: 0}
  m_PrefabInstance: {fileID: 0}
  m_PrefabAsset: {fileID: 0}
  m_GameObject: {fileID: 1827203934}
  m_Enabled: 1
  m_EditorHideFlags: 0
  m_Script: {fileID: 11500000, guid: bf253407c00cf4249837bcea430bf4a8, type: 3}
  m_Name: 
  m_EditorClassIdentifier: 
  toggleShowNodes: {fileID: 560947402}
  toggleShowNodesConnections: {fileID: 1660118650}
--- !u!1 &1827680091
GameObject:
  m_ObjectHideFlags: 0
  m_CorrespondingSourceObject: {fileID: 0}
  m_PrefabInstance: {fileID: 0}
  m_PrefabAsset: {fileID: 0}
  serializedVersion: 6
  m_Component:
  - component: {fileID: 1827680092}
  - component: {fileID: 1827680095}
  - component: {fileID: 1827680094}
  - component: {fileID: 1827680093}
  m_Layer: 9
  m_Name: Obstacle (2)
  m_TagString: Untagged
  m_Icon: {fileID: 0}
  m_NavMeshLayer: 0
  m_StaticEditorFlags: 22
  m_IsActive: 1
--- !u!4 &1827680092
Transform:
  m_ObjectHideFlags: 0
  m_CorrespondingSourceObject: {fileID: 0}
  m_PrefabInstance: {fileID: 0}
  m_PrefabAsset: {fileID: 0}
  m_GameObject: {fileID: 1827680091}
  m_LocalRotation: {x: -0, y: -0, z: -0, w: 1}
  m_LocalPosition: {x: -10, y: 0.5, z: -30}
  m_LocalScale: {x: 2.9, y: 1, z: 4.9}
  m_Children: []
  m_Father: {fileID: 1932449848}
  m_RootOrder: 3
  m_LocalEulerAnglesHint: {x: 0, y: 0, z: 0}
--- !u!65 &1827680093
BoxCollider:
  m_ObjectHideFlags: 0
  m_CorrespondingSourceObject: {fileID: 0}
  m_PrefabInstance: {fileID: 0}
  m_PrefabAsset: {fileID: 0}
  m_GameObject: {fileID: 1827680091}
  m_Material: {fileID: 0}
  m_IsTrigger: 0
  m_Enabled: 1
  serializedVersion: 2
  m_Size: {x: 1, y: 1, z: 1}
  m_Center: {x: 0, y: 0, z: 0}
--- !u!23 &1827680094
MeshRenderer:
  m_ObjectHideFlags: 0
  m_CorrespondingSourceObject: {fileID: 0}
  m_PrefabInstance: {fileID: 0}
  m_PrefabAsset: {fileID: 0}
  m_GameObject: {fileID: 1827680091}
  m_Enabled: 1
  m_CastShadows: 1
  m_ReceiveShadows: 1
  m_DynamicOccludee: 1
  m_MotionVectors: 1
  m_LightProbeUsage: 1
  m_ReflectionProbeUsage: 1
  m_RayTracingMode: 2
  m_RenderingLayerMask: 1
  m_RendererPriority: 0
  m_Materials:
  - {fileID: 2100000, guid: 31321ba15b8f8eb4c954353edc038b1d, type: 2}
  m_StaticBatchInfo:
    firstSubMesh: 0
    subMeshCount: 0
  m_StaticBatchRoot: {fileID: 0}
  m_ProbeAnchor: {fileID: 0}
  m_LightProbeVolumeOverride: {fileID: 0}
  m_ScaleInLightmap: 1
  m_ReceiveGI: 1
  m_PreserveUVs: 0
  m_IgnoreNormalsForChartDetection: 0
  m_ImportantGI: 0
  m_StitchLightmapSeams: 1
  m_SelectedEditorRenderState: 3
  m_MinimumChartSize: 4
  m_AutoUVMaxDistance: 0.5
  m_AutoUVMaxAngle: 89
  m_LightmapParameters: {fileID: 0}
  m_SortingLayerID: 0
  m_SortingLayer: 0
  m_SortingOrder: 0
--- !u!33 &1827680095
MeshFilter:
  m_ObjectHideFlags: 0
  m_CorrespondingSourceObject: {fileID: 0}
  m_PrefabInstance: {fileID: 0}
  m_PrefabAsset: {fileID: 0}
  m_GameObject: {fileID: 1827680091}
  m_Mesh: {fileID: 10202, guid: 0000000000000000e000000000000000, type: 0}
--- !u!1 &1831114550
GameObject:
  m_ObjectHideFlags: 0
  m_CorrespondingSourceObject: {fileID: 0}
  m_PrefabInstance: {fileID: 0}
  m_PrefabAsset: {fileID: 0}
  serializedVersion: 6
  m_Component:
  - component: {fileID: 1831114551}
  - component: {fileID: 1831114554}
  - component: {fileID: 1831114553}
  - component: {fileID: 1831114552}
  m_Layer: 9
  m_Name: Obstacle (2)
  m_TagString: Untagged
  m_Icon: {fileID: 0}
  m_NavMeshLayer: 0
  m_StaticEditorFlags: 22
  m_IsActive: 1
--- !u!4 &1831114551
Transform:
  m_ObjectHideFlags: 0
  m_CorrespondingSourceObject: {fileID: 0}
  m_PrefabInstance: {fileID: 0}
  m_PrefabAsset: {fileID: 0}
  m_GameObject: {fileID: 1831114550}
  m_LocalRotation: {x: -0, y: -0, z: -0, w: 1}
  m_LocalPosition: {x: -1.5, y: 0.5, z: -5}
  m_LocalScale: {x: 2.9, y: 1, z: 8.9}
  m_Children: []
  m_Father: {fileID: 105243168}
  m_RootOrder: 0
  m_LocalEulerAnglesHint: {x: 0, y: 0, z: 0}
--- !u!65 &1831114552
BoxCollider:
  m_ObjectHideFlags: 0
  m_CorrespondingSourceObject: {fileID: 0}
  m_PrefabInstance: {fileID: 0}
  m_PrefabAsset: {fileID: 0}
  m_GameObject: {fileID: 1831114550}
  m_Material: {fileID: 0}
  m_IsTrigger: 0
  m_Enabled: 1
  serializedVersion: 2
  m_Size: {x: 1, y: 1, z: 1}
  m_Center: {x: 0, y: 0, z: 0}
--- !u!23 &1831114553
MeshRenderer:
  m_ObjectHideFlags: 0
  m_CorrespondingSourceObject: {fileID: 0}
  m_PrefabInstance: {fileID: 0}
  m_PrefabAsset: {fileID: 0}
  m_GameObject: {fileID: 1831114550}
  m_Enabled: 1
  m_CastShadows: 1
  m_ReceiveShadows: 1
  m_DynamicOccludee: 1
  m_MotionVectors: 1
  m_LightProbeUsage: 1
  m_ReflectionProbeUsage: 1
  m_RayTracingMode: 2
  m_RenderingLayerMask: 1
  m_RendererPriority: 0
  m_Materials:
  - {fileID: 2100000, guid: 31321ba15b8f8eb4c954353edc038b1d, type: 2}
  m_StaticBatchInfo:
    firstSubMesh: 0
    subMeshCount: 0
  m_StaticBatchRoot: {fileID: 0}
  m_ProbeAnchor: {fileID: 0}
  m_LightProbeVolumeOverride: {fileID: 0}
  m_ScaleInLightmap: 1
  m_ReceiveGI: 1
  m_PreserveUVs: 0
  m_IgnoreNormalsForChartDetection: 0
  m_ImportantGI: 0
  m_StitchLightmapSeams: 1
  m_SelectedEditorRenderState: 3
  m_MinimumChartSize: 4
  m_AutoUVMaxDistance: 0.5
  m_AutoUVMaxAngle: 89
  m_LightmapParameters: {fileID: 0}
  m_SortingLayerID: 0
  m_SortingLayer: 0
  m_SortingOrder: 0
--- !u!33 &1831114554
MeshFilter:
  m_ObjectHideFlags: 0
  m_CorrespondingSourceObject: {fileID: 0}
  m_PrefabInstance: {fileID: 0}
  m_PrefabAsset: {fileID: 0}
  m_GameObject: {fileID: 1831114550}
  m_Mesh: {fileID: 10202, guid: 0000000000000000e000000000000000, type: 0}
--- !u!1 &1910694152
GameObject:
  m_ObjectHideFlags: 0
  m_CorrespondingSourceObject: {fileID: 0}
  m_PrefabInstance: {fileID: 0}
  m_PrefabAsset: {fileID: 0}
  serializedVersion: 6
  m_Component:
  - component: {fileID: 1910694153}
  - component: {fileID: 1910694156}
  - component: {fileID: 1910694155}
  - component: {fileID: 1910694154}
  m_Layer: 9
  m_Name: Obstacle (3)
  m_TagString: Untagged
  m_Icon: {fileID: 0}
  m_NavMeshLayer: 0
  m_StaticEditorFlags: 22
  m_IsActive: 1
--- !u!4 &1910694153
Transform:
  m_ObjectHideFlags: 0
  m_CorrespondingSourceObject: {fileID: 0}
  m_PrefabInstance: {fileID: 0}
  m_PrefabAsset: {fileID: 0}
  m_GameObject: {fileID: 1910694152}
  m_LocalRotation: {x: -0, y: -0, z: -0, w: 1}
  m_LocalPosition: {x: -4, y: 0.5, z: -1.5}
  m_LocalScale: {x: 2.9, y: 1, z: 1.9}
  m_Children: []
  m_Father: {fileID: 1602314593}
  m_RootOrder: 1
  m_LocalEulerAnglesHint: {x: 0, y: 0, z: 0}
--- !u!65 &1910694154
BoxCollider:
  m_ObjectHideFlags: 0
  m_CorrespondingSourceObject: {fileID: 0}
  m_PrefabInstance: {fileID: 0}
  m_PrefabAsset: {fileID: 0}
  m_GameObject: {fileID: 1910694152}
  m_Material: {fileID: 0}
  m_IsTrigger: 0
  m_Enabled: 1
  serializedVersion: 2
  m_Size: {x: 1, y: 1, z: 1}
  m_Center: {x: 0, y: 0, z: 0}
--- !u!23 &1910694155
MeshRenderer:
  m_ObjectHideFlags: 0
  m_CorrespondingSourceObject: {fileID: 0}
  m_PrefabInstance: {fileID: 0}
  m_PrefabAsset: {fileID: 0}
  m_GameObject: {fileID: 1910694152}
  m_Enabled: 1
  m_CastShadows: 1
  m_ReceiveShadows: 1
  m_DynamicOccludee: 1
  m_MotionVectors: 1
  m_LightProbeUsage: 1
  m_ReflectionProbeUsage: 1
  m_RayTracingMode: 2
  m_RenderingLayerMask: 1
  m_RendererPriority: 0
  m_Materials:
  - {fileID: 2100000, guid: 31321ba15b8f8eb4c954353edc038b1d, type: 2}
  m_StaticBatchInfo:
    firstSubMesh: 0
    subMeshCount: 0
  m_StaticBatchRoot: {fileID: 0}
  m_ProbeAnchor: {fileID: 0}
  m_LightProbeVolumeOverride: {fileID: 0}
  m_ScaleInLightmap: 1
  m_ReceiveGI: 1
  m_PreserveUVs: 0
  m_IgnoreNormalsForChartDetection: 0
  m_ImportantGI: 0
  m_StitchLightmapSeams: 1
  m_SelectedEditorRenderState: 3
  m_MinimumChartSize: 4
  m_AutoUVMaxDistance: 0.5
  m_AutoUVMaxAngle: 89
  m_LightmapParameters: {fileID: 0}
  m_SortingLayerID: 0
  m_SortingLayer: 0
  m_SortingOrder: 0
--- !u!33 &1910694156
MeshFilter:
  m_ObjectHideFlags: 0
  m_CorrespondingSourceObject: {fileID: 0}
  m_PrefabInstance: {fileID: 0}
  m_PrefabAsset: {fileID: 0}
  m_GameObject: {fileID: 1910694152}
  m_Mesh: {fileID: 10202, guid: 0000000000000000e000000000000000, type: 0}
--- !u!1 &1932449847
GameObject:
  m_ObjectHideFlags: 0
  m_CorrespondingSourceObject: {fileID: 0}
  m_PrefabInstance: {fileID: 0}
  m_PrefabAsset: {fileID: 0}
  serializedVersion: 6
  m_Component:
  - component: {fileID: 1932449848}
  m_Layer: 0
  m_Name: ObstacleGroup
  m_TagString: Untagged
  m_Icon: {fileID: 0}
  m_NavMeshLayer: 0
  m_StaticEditorFlags: 22
  m_IsActive: 1
--- !u!4 &1932449848
Transform:
  m_ObjectHideFlags: 0
  m_CorrespondingSourceObject: {fileID: 0}
  m_PrefabInstance: {fileID: 0}
  m_PrefabAsset: {fileID: 0}
  m_GameObject: {fileID: 1932449847}
  m_LocalRotation: {x: -0, y: -0, z: -0, w: 1}
  m_LocalPosition: {x: 0, y: 0, z: 0}
  m_LocalScale: {x: 1, y: 1, z: 1}
  m_Children:
  - {fileID: 1449055678}
  - {fileID: 1373529216}
  - {fileID: 803283718}
  - {fileID: 1827680092}
  - {fileID: 1440251067}
  m_Father: {fileID: 964567400}
  m_RootOrder: 0
  m_LocalEulerAnglesHint: {x: 0, y: 0, z: 0}
--- !u!1 &1944178379
GameObject:
  m_ObjectHideFlags: 0
  m_CorrespondingSourceObject: {fileID: 0}
  m_PrefabInstance: {fileID: 0}
  m_PrefabAsset: {fileID: 0}
  serializedVersion: 6
  m_Component:
  - component: {fileID: 1944178380}
  - component: {fileID: 1944178381}
  - component: {fileID: 1944178382}
  m_Layer: 0
  m_Name: GridMaster
  m_TagString: Untagged
  m_Icon: {fileID: 0}
  m_NavMeshLayer: 0
  m_StaticEditorFlags: 0
  m_IsActive: 1
--- !u!4 &1944178380
Transform:
  m_ObjectHideFlags: 0
  m_CorrespondingSourceObject: {fileID: 0}
  m_PrefabInstance: {fileID: 0}
  m_PrefabAsset: {fileID: 0}
  m_GameObject: {fileID: 1944178379}
  m_LocalRotation: {x: -0, y: -0, z: -0, w: 1}
  m_LocalPosition: {x: 0, y: 0, z: 0}
  m_LocalScale: {x: 1, y: 1, z: 1}
  m_Children: []
  m_Father: {fileID: 0}
  m_RootOrder: 2
  m_LocalEulerAnglesHint: {x: 0, y: 0, z: 0}
--- !u!114 &1944178381
MonoBehaviour:
  m_ObjectHideFlags: 0
  m_CorrespondingSourceObject: {fileID: 0}
  m_PrefabInstance: {fileID: 0}
  m_PrefabAsset: {fileID: 0}
  m_GameObject: {fileID: 1944178379}
  m_Enabled: 1
  m_EditorHideFlags: 0
  m_Script: {fileID: 11500000, guid: 1b2e11380c49dbf49a6eff68e8354820, type: 3}
  m_Name: 
  m_EditorClassIdentifier: 
  walkableMask:
    serializedVersion: 2
    m_Bits: 256
  obstacleMask:
    serializedVersion: 2
    m_Bits: 512
  maxCharacterHeight: 2
  boxToNodeObstaclePercentage: 0.9
  maxWalkableHeightWithSlope: 1
  maxWalkableHeightWithStep: 1
  showNodes: 0
  nodeMaterial: {fileID: 2100000, guid: 49c5659b7722f864e880c7eb78b1786f, type: 2}
  invalidNodeColor:
    serializedVersion: 2
    rgba: 3221225472
  walkableNodeColor:
    serializedVersion: 2
    rgba: 2155905152
  nonWalkableNodeColor:
    serializedVersion: 2
    rgba: 3221225727
  showNodesConnections: 0
  nodeConnectionsMaterial: {fileID: 2100000, guid: 215321f630d9b024ba12def0bf168c78,
    type: 2}
--- !u!65 &1944178382
BoxCollider:
  m_ObjectHideFlags: 0
  m_CorrespondingSourceObject: {fileID: 0}
  m_PrefabInstance: {fileID: 0}
  m_PrefabAsset: {fileID: 0}
  m_GameObject: {fileID: 1944178379}
  m_Material: {fileID: 0}
  m_IsTrigger: 1
  m_Enabled: 1
  serializedVersion: 2
  m_Size: {x: 100, y: 25, z: 100}
  m_Center: {x: 0, y: 0, z: 0}
--- !u!1 &1957148699
GameObject:
  m_ObjectHideFlags: 0
  m_CorrespondingSourceObject: {fileID: 0}
  m_PrefabInstance: {fileID: 0}
  m_PrefabAsset: {fileID: 0}
  serializedVersion: 6
  m_Component:
  - component: {fileID: 1957148700}
  - component: {fileID: 1957148703}
  - component: {fileID: 1957148702}
  - component: {fileID: 1957148701}
  m_Layer: 9
  m_Name: Obstacle
  m_TagString: Untagged
  m_Icon: {fileID: 0}
  m_NavMeshLayer: 0
  m_StaticEditorFlags: 22
  m_IsActive: 1
--- !u!4 &1957148700
Transform:
  m_ObjectHideFlags: 0
  m_CorrespondingSourceObject: {fileID: 0}
  m_PrefabInstance: {fileID: 0}
  m_PrefabAsset: {fileID: 0}
  m_GameObject: {fileID: 1957148699}
  m_LocalRotation: {x: -0, y: -0, z: -0, w: 1}
  m_LocalPosition: {x: -38.5, y: 0.5, z: -31.5}
  m_LocalScale: {x: 8.9, y: 1, z: 2.9}
  m_Children: []
  m_Father: {fileID: 1375600034}
  m_RootOrder: 0
  m_LocalEulerAnglesHint: {x: 0, y: 0, z: 0}
--- !u!65 &1957148701
BoxCollider:
  m_ObjectHideFlags: 0
  m_CorrespondingSourceObject: {fileID: 0}
  m_PrefabInstance: {fileID: 0}
  m_PrefabAsset: {fileID: 0}
  m_GameObject: {fileID: 1957148699}
  m_Material: {fileID: 0}
  m_IsTrigger: 0
  m_Enabled: 1
  serializedVersion: 2
  m_Size: {x: 1, y: 1, z: 1}
  m_Center: {x: 0, y: 0, z: 0}
--- !u!23 &1957148702
MeshRenderer:
  m_ObjectHideFlags: 0
  m_CorrespondingSourceObject: {fileID: 0}
  m_PrefabInstance: {fileID: 0}
  m_PrefabAsset: {fileID: 0}
  m_GameObject: {fileID: 1957148699}
  m_Enabled: 1
  m_CastShadows: 1
  m_ReceiveShadows: 1
  m_DynamicOccludee: 1
  m_MotionVectors: 1
  m_LightProbeUsage: 1
  m_ReflectionProbeUsage: 1
  m_RayTracingMode: 2
  m_RenderingLayerMask: 1
  m_RendererPriority: 0
  m_Materials:
  - {fileID: 2100000, guid: 31321ba15b8f8eb4c954353edc038b1d, type: 2}
  m_StaticBatchInfo:
    firstSubMesh: 0
    subMeshCount: 0
  m_StaticBatchRoot: {fileID: 0}
  m_ProbeAnchor: {fileID: 0}
  m_LightProbeVolumeOverride: {fileID: 0}
  m_ScaleInLightmap: 1
  m_ReceiveGI: 1
  m_PreserveUVs: 0
  m_IgnoreNormalsForChartDetection: 0
  m_ImportantGI: 0
  m_StitchLightmapSeams: 1
  m_SelectedEditorRenderState: 3
  m_MinimumChartSize: 4
  m_AutoUVMaxDistance: 0.5
  m_AutoUVMaxAngle: 89
  m_LightmapParameters: {fileID: 0}
  m_SortingLayerID: 0
  m_SortingLayer: 0
  m_SortingOrder: 0
--- !u!33 &1957148703
MeshFilter:
  m_ObjectHideFlags: 0
  m_CorrespondingSourceObject: {fileID: 0}
  m_PrefabInstance: {fileID: 0}
  m_PrefabAsset: {fileID: 0}
  m_GameObject: {fileID: 1957148699}
  m_Mesh: {fileID: 10202, guid: 0000000000000000e000000000000000, type: 0}
--- !u!1 &1971926132
GameObject:
  m_ObjectHideFlags: 0
  m_CorrespondingSourceObject: {fileID: 0}
  m_PrefabInstance: {fileID: 0}
  m_PrefabAsset: {fileID: 0}
  serializedVersion: 6
  m_Component:
  - component: {fileID: 1971926133}
  - component: {fileID: 1971926136}
  - component: {fileID: 1971926135}
  - component: {fileID: 1971926134}
  m_Layer: 9
  m_Name: Obstacle (1)
  m_TagString: Untagged
  m_Icon: {fileID: 0}
  m_NavMeshLayer: 0
  m_StaticEditorFlags: 22
  m_IsActive: 1
--- !u!4 &1971926133
Transform:
  m_ObjectHideFlags: 0
  m_CorrespondingSourceObject: {fileID: 0}
  m_PrefabInstance: {fileID: 0}
  m_PrefabAsset: {fileID: 0}
  m_GameObject: {fileID: 1971926132}
  m_LocalRotation: {x: -0, y: -0, z: -0, w: 1}
  m_LocalPosition: {x: -27.5, y: 0.5, z: -30}
  m_LocalScale: {x: 2.9, y: 1, z: 4.9}
  m_Children: []
  m_Father: {fileID: 360820258}
  m_RootOrder: 1
  m_LocalEulerAnglesHint: {x: 0, y: 0, z: 0}
--- !u!65 &1971926134
BoxCollider:
  m_ObjectHideFlags: 0
  m_CorrespondingSourceObject: {fileID: 0}
  m_PrefabInstance: {fileID: 0}
  m_PrefabAsset: {fileID: 0}
  m_GameObject: {fileID: 1971926132}
  m_Material: {fileID: 0}
  m_IsTrigger: 0
  m_Enabled: 1
  serializedVersion: 2
  m_Size: {x: 1, y: 1, z: 1}
  m_Center: {x: 0, y: 0, z: 0}
--- !u!23 &1971926135
MeshRenderer:
  m_ObjectHideFlags: 0
  m_CorrespondingSourceObject: {fileID: 0}
  m_PrefabInstance: {fileID: 0}
  m_PrefabAsset: {fileID: 0}
  m_GameObject: {fileID: 1971926132}
  m_Enabled: 1
  m_CastShadows: 1
  m_ReceiveShadows: 1
  m_DynamicOccludee: 1
  m_MotionVectors: 1
  m_LightProbeUsage: 1
  m_ReflectionProbeUsage: 1
  m_RayTracingMode: 2
  m_RenderingLayerMask: 1
  m_RendererPriority: 0
  m_Materials:
  - {fileID: 2100000, guid: 31321ba15b8f8eb4c954353edc038b1d, type: 2}
  m_StaticBatchInfo:
    firstSubMesh: 0
    subMeshCount: 0
  m_StaticBatchRoot: {fileID: 0}
  m_ProbeAnchor: {fileID: 0}
  m_LightProbeVolumeOverride: {fileID: 0}
  m_ScaleInLightmap: 1
  m_ReceiveGI: 1
  m_PreserveUVs: 0
  m_IgnoreNormalsForChartDetection: 0
  m_ImportantGI: 0
  m_StitchLightmapSeams: 1
  m_SelectedEditorRenderState: 3
  m_MinimumChartSize: 4
  m_AutoUVMaxDistance: 0.5
  m_AutoUVMaxAngle: 89
  m_LightmapParameters: {fileID: 0}
  m_SortingLayerID: 0
  m_SortingLayer: 0
  m_SortingOrder: 0
--- !u!33 &1971926136
MeshFilter:
  m_ObjectHideFlags: 0
  m_CorrespondingSourceObject: {fileID: 0}
  m_PrefabInstance: {fileID: 0}
  m_PrefabAsset: {fileID: 0}
  m_GameObject: {fileID: 1971926132}
  m_Mesh: {fileID: 10202, guid: 0000000000000000e000000000000000, type: 0}
--- !u!1 &1976449541
GameObject:
  m_ObjectHideFlags: 0
  m_CorrespondingSourceObject: {fileID: 0}
  m_PrefabInstance: {fileID: 0}
  m_PrefabAsset: {fileID: 0}
  serializedVersion: 6
  m_Component:
  - component: {fileID: 1976449542}
  - component: {fileID: 1976449545}
  - component: {fileID: 1976449544}
  - component: {fileID: 1976449543}
  m_Layer: 9
  m_Name: Obstacle (1)
  m_TagString: Untagged
  m_Icon: {fileID: 0}
  m_NavMeshLayer: 0
  m_StaticEditorFlags: 22
  m_IsActive: 1
--- !u!4 &1976449542
Transform:
  m_ObjectHideFlags: 0
  m_CorrespondingSourceObject: {fileID: 0}
  m_PrefabInstance: {fileID: 0}
  m_PrefabAsset: {fileID: 0}
  m_GameObject: {fileID: 1976449541}
  m_LocalRotation: {x: -0, y: -0, z: -0, w: 1}
  m_LocalPosition: {x: -27.5, y: 0.5, z: -30}
  m_LocalScale: {x: 2.9, y: 1, z: 4.9}
  m_Children: []
  m_Father: {fileID: 1556680935}
  m_RootOrder: 1
  m_LocalEulerAnglesHint: {x: 0, y: 0, z: 0}
--- !u!65 &1976449543
BoxCollider:
  m_ObjectHideFlags: 0
  m_CorrespondingSourceObject: {fileID: 0}
  m_PrefabInstance: {fileID: 0}
  m_PrefabAsset: {fileID: 0}
  m_GameObject: {fileID: 1976449541}
  m_Material: {fileID: 0}
  m_IsTrigger: 0
  m_Enabled: 1
  serializedVersion: 2
  m_Size: {x: 1, y: 1, z: 1}
  m_Center: {x: 0, y: 0, z: 0}
--- !u!23 &1976449544
MeshRenderer:
  m_ObjectHideFlags: 0
  m_CorrespondingSourceObject: {fileID: 0}
  m_PrefabInstance: {fileID: 0}
  m_PrefabAsset: {fileID: 0}
  m_GameObject: {fileID: 1976449541}
  m_Enabled: 1
  m_CastShadows: 1
  m_ReceiveShadows: 1
  m_DynamicOccludee: 1
  m_MotionVectors: 1
  m_LightProbeUsage: 1
  m_ReflectionProbeUsage: 1
  m_RayTracingMode: 2
  m_RenderingLayerMask: 1
  m_RendererPriority: 0
  m_Materials:
  - {fileID: 2100000, guid: 31321ba15b8f8eb4c954353edc038b1d, type: 2}
  m_StaticBatchInfo:
    firstSubMesh: 0
    subMeshCount: 0
  m_StaticBatchRoot: {fileID: 0}
  m_ProbeAnchor: {fileID: 0}
  m_LightProbeVolumeOverride: {fileID: 0}
  m_ScaleInLightmap: 1
  m_ReceiveGI: 1
  m_PreserveUVs: 0
  m_IgnoreNormalsForChartDetection: 0
  m_ImportantGI: 0
  m_StitchLightmapSeams: 1
  m_SelectedEditorRenderState: 3
  m_MinimumChartSize: 4
  m_AutoUVMaxDistance: 0.5
  m_AutoUVMaxAngle: 89
  m_LightmapParameters: {fileID: 0}
  m_SortingLayerID: 0
  m_SortingLayer: 0
  m_SortingOrder: 0
--- !u!33 &1976449545
MeshFilter:
  m_ObjectHideFlags: 0
  m_CorrespondingSourceObject: {fileID: 0}
  m_PrefabInstance: {fileID: 0}
  m_PrefabAsset: {fileID: 0}
  m_GameObject: {fileID: 1976449541}
  m_Mesh: {fileID: 10202, guid: 0000000000000000e000000000000000, type: 0}
--- !u!1 &1977687566
GameObject:
  m_ObjectHideFlags: 0
  m_CorrespondingSourceObject: {fileID: 0}
  m_PrefabInstance: {fileID: 0}
  m_PrefabAsset: {fileID: 0}
  serializedVersion: 6
  m_Component:
  - component: {fileID: 1977687567}
  - component: {fileID: 1977687570}
  - component: {fileID: 1977687569}
  - component: {fileID: 1977687568}
  m_Layer: 9
  m_Name: Obstacle (1)
  m_TagString: Untagged
  m_Icon: {fileID: 0}
  m_NavMeshLayer: 0
  m_StaticEditorFlags: 22
  m_IsActive: 1
--- !u!4 &1977687567
Transform:
  m_ObjectHideFlags: 0
  m_CorrespondingSourceObject: {fileID: 0}
  m_PrefabInstance: {fileID: 0}
  m_PrefabAsset: {fileID: 0}
  m_GameObject: {fileID: 1977687566}
  m_LocalRotation: {x: -0, y: -0, z: -0, w: 1}
  m_LocalPosition: {x: -27.5, y: 0.5, z: -30}
  m_LocalScale: {x: 2.9, y: 1, z: 4.9}
  m_Children: []
  m_Father: {fileID: 1276220092}
  m_RootOrder: 1
  m_LocalEulerAnglesHint: {x: 0, y: 0, z: 0}
--- !u!65 &1977687568
BoxCollider:
  m_ObjectHideFlags: 0
  m_CorrespondingSourceObject: {fileID: 0}
  m_PrefabInstance: {fileID: 0}
  m_PrefabAsset: {fileID: 0}
  m_GameObject: {fileID: 1977687566}
  m_Material: {fileID: 0}
  m_IsTrigger: 0
  m_Enabled: 1
  serializedVersion: 2
  m_Size: {x: 1, y: 1, z: 1}
  m_Center: {x: 0, y: 0, z: 0}
--- !u!23 &1977687569
MeshRenderer:
  m_ObjectHideFlags: 0
  m_CorrespondingSourceObject: {fileID: 0}
  m_PrefabInstance: {fileID: 0}
  m_PrefabAsset: {fileID: 0}
  m_GameObject: {fileID: 1977687566}
  m_Enabled: 1
  m_CastShadows: 1
  m_ReceiveShadows: 1
  m_DynamicOccludee: 1
  m_MotionVectors: 1
  m_LightProbeUsage: 1
  m_ReflectionProbeUsage: 1
  m_RayTracingMode: 2
  m_RenderingLayerMask: 1
  m_RendererPriority: 0
  m_Materials:
  - {fileID: 2100000, guid: 31321ba15b8f8eb4c954353edc038b1d, type: 2}
  m_StaticBatchInfo:
    firstSubMesh: 0
    subMeshCount: 0
  m_StaticBatchRoot: {fileID: 0}
  m_ProbeAnchor: {fileID: 0}
  m_LightProbeVolumeOverride: {fileID: 0}
  m_ScaleInLightmap: 1
  m_ReceiveGI: 1
  m_PreserveUVs: 0
  m_IgnoreNormalsForChartDetection: 0
  m_ImportantGI: 0
  m_StitchLightmapSeams: 1
  m_SelectedEditorRenderState: 3
  m_MinimumChartSize: 4
  m_AutoUVMaxDistance: 0.5
  m_AutoUVMaxAngle: 89
  m_LightmapParameters: {fileID: 0}
  m_SortingLayerID: 0
  m_SortingLayer: 0
  m_SortingOrder: 0
--- !u!33 &1977687570
MeshFilter:
  m_ObjectHideFlags: 0
  m_CorrespondingSourceObject: {fileID: 0}
  m_PrefabInstance: {fileID: 0}
  m_PrefabAsset: {fileID: 0}
  m_GameObject: {fileID: 1977687566}
  m_Mesh: {fileID: 10202, guid: 0000000000000000e000000000000000, type: 0}
--- !u!1 &2035192211
GameObject:
  m_ObjectHideFlags: 0
  m_CorrespondingSourceObject: {fileID: 0}
  m_PrefabInstance: {fileID: 0}
  m_PrefabAsset: {fileID: 0}
  serializedVersion: 6
  m_Component:
  - component: {fileID: 2035192212}
  m_Layer: 0
  m_Name: ObstacleGroup (3)
  m_TagString: Untagged
  m_Icon: {fileID: 0}
  m_NavMeshLayer: 0
  m_StaticEditorFlags: 22
  m_IsActive: 1
--- !u!4 &2035192212
Transform:
  m_ObjectHideFlags: 0
  m_CorrespondingSourceObject: {fileID: 0}
  m_PrefabInstance: {fileID: 0}
  m_PrefabAsset: {fileID: 0}
  m_GameObject: {fileID: 2035192211}
  m_LocalRotation: {x: -0, y: -1, z: -0, w: 0}
  m_LocalPosition: {x: -61.5, y: 0, z: -46}
  m_LocalScale: {x: 1, y: 1, z: 1}
  m_Children:
  - {fileID: 1097963732}
  - {fileID: 1167947346}
  - {fileID: 1602314593}
  m_Father: {fileID: 563596138}
  m_RootOrder: 3
  m_LocalEulerAnglesHint: {x: 0, y: -180, z: 0}
--- !u!1 &2043378636
GameObject:
  m_ObjectHideFlags: 0
  m_CorrespondingSourceObject: {fileID: 0}
  m_PrefabInstance: {fileID: 0}
  m_PrefabAsset: {fileID: 0}
  serializedVersion: 6
  m_Component:
  - component: {fileID: 2043378637}
  m_Layer: 0
  m_Name: ObstacleGroup (4)
  m_TagString: Untagged
  m_Icon: {fileID: 0}
  m_NavMeshLayer: 0
  m_StaticEditorFlags: 22
  m_IsActive: 1
--- !u!4 &2043378637
Transform:
  m_ObjectHideFlags: 0
  m_CorrespondingSourceObject: {fileID: 0}
  m_PrefabInstance: {fileID: 0}
  m_PrefabAsset: {fileID: 0}
  m_GameObject: {fileID: 2043378636}
  m_LocalRotation: {x: -0, y: 0.7071068, z: -0, w: -0.7071068}
  m_LocalPosition: {x: -35.5, y: 0, z: 19}
  m_LocalScale: {x: 1, y: 1, z: 1}
  m_Children:
  - {fileID: 841306423}
  - {fileID: 1787939170}
  m_Father: {fileID: 563596138}
  m_RootOrder: 4
  m_LocalEulerAnglesHint: {x: 0, y: 270, z: 0}
--- !u!1 &2047210300
GameObject:
  m_ObjectHideFlags: 0
  m_CorrespondingSourceObject: {fileID: 0}
  m_PrefabInstance: {fileID: 0}
  m_PrefabAsset: {fileID: 0}
  serializedVersion: 6
  m_Component:
  - component: {fileID: 2047210301}
  m_Layer: 0
  m_Name: ComposedObstacle
  m_TagString: Untagged
  m_Icon: {fileID: 0}
  m_NavMeshLayer: 0
  m_StaticEditorFlags: 22
  m_IsActive: 1
--- !u!4 &2047210301
Transform:
  m_ObjectHideFlags: 0
  m_CorrespondingSourceObject: {fileID: 0}
  m_PrefabInstance: {fileID: 0}
  m_PrefabAsset: {fileID: 0}
  m_GameObject: {fileID: 2047210300}
  m_LocalRotation: {x: -0, y: -0, z: -0, w: 1}
  m_LocalPosition: {x: -18, y: 0, z: -21.5}
  m_LocalScale: {x: 1, y: 1, z: 1}
  m_Children: []
  m_Father: {fileID: 1657670456}
  m_RootOrder: 0
  m_LocalEulerAnglesHint: {x: 0, y: 0, z: 0}
--- !u!1 &2060211775
GameObject:
  m_ObjectHideFlags: 0
  m_CorrespondingSourceObject: {fileID: 0}
  m_PrefabInstance: {fileID: 0}
  m_PrefabAsset: {fileID: 0}
  serializedVersion: 6
  m_Component:
  - component: {fileID: 2060211776}
  - component: {fileID: 2060211777}
  m_Layer: 0
  m_Name: CM vcam1
  m_TagString: Untagged
  m_Icon: {fileID: 0}
  m_NavMeshLayer: 0
  m_StaticEditorFlags: 0
  m_IsActive: 1
--- !u!4 &2060211776
Transform:
  m_ObjectHideFlags: 0
  m_CorrespondingSourceObject: {fileID: 0}
  m_PrefabInstance: {fileID: 0}
  m_PrefabAsset: {fileID: 0}
  m_GameObject: {fileID: 2060211775}
  m_LocalRotation: {x: 0.33036605, y: 0.2432104, z: -0.08852133, w: 0.9076734}
  m_LocalPosition: {x: -40.556904, y: 55.136944, z: -109.39019}
  m_LocalScale: {x: 1, y: 1, z: 1}
  m_Children:
  - {fileID: 531129622}
  m_Father: {fileID: 856941834}
  m_RootOrder: 1
  m_LocalEulerAnglesHint: {x: 40, y: 30, z: 0}
--- !u!114 &2060211777
MonoBehaviour:
  m_ObjectHideFlags: 0
  m_CorrespondingSourceObject: {fileID: 0}
  m_PrefabInstance: {fileID: 0}
  m_PrefabAsset: {fileID: 0}
  m_GameObject: {fileID: 2060211775}
  m_Enabled: 1
  m_EditorHideFlags: 0
  m_Script: {fileID: 11500000, guid: 45e653bab7fb20e499bda25e1b646fea, type: 3}
  m_Name: 
  m_EditorClassIdentifier: 
  m_ExcludedPropertiesInInspector:
  - m_Script
  m_LockStageInInspector: 
  m_StreamingVersion: 20170927
  m_Priority: 10
  m_StandbyUpdate: 2
  m_LookAt: {fileID: 0}
  m_Follow: {fileID: 597178152}
  m_Lens:
    FieldOfView: 33
    OrthographicSize: 5
    NearClipPlane: 0.3
    FarClipPlane: 500
    Dutch: 0
    LensShift: {x: 0, y: 0}
  m_Transitions:
    m_BlendHint: 0
    m_InheritPosition: 0
    m_OnCameraLive:
      m_PersistentCalls:
        m_Calls: []
  m_LegacyBlendHint: 0
  m_ComponentOwner: {fileID: 531129622}
--- !u!1 &2083229685
GameObject:
  m_ObjectHideFlags: 0
  m_CorrespondingSourceObject: {fileID: 0}
  m_PrefabInstance: {fileID: 0}
  m_PrefabAsset: {fileID: 0}
  serializedVersion: 6
  m_Component:
  - component: {fileID: 2083229686}
  m_Layer: 0
  m_Name: ObstacleGroups (4)
  m_TagString: Untagged
  m_Icon: {fileID: 0}
  m_NavMeshLayer: 0
  m_StaticEditorFlags: 22
  m_IsActive: 1
--- !u!4 &2083229686
Transform:
  m_ObjectHideFlags: 0
  m_CorrespondingSourceObject: {fileID: 0}
  m_PrefabInstance: {fileID: 0}
  m_PrefabAsset: {fileID: 0}
  m_GameObject: {fileID: 2083229685}
  m_LocalRotation: {x: 0, y: -0.7071068, z: 0, w: 0.7071068}
  m_LocalPosition: {x: -79.5, y: 0, z: 12.5}
  m_LocalScale: {x: 1, y: 1, z: 1}
  m_Children:
  - {fileID: 1149833889}
  - {fileID: 2101502308}
  - {fileID: 1811045740}
  - {fileID: 809550065}
  - {fileID: 2102675614}
  m_Father: {fileID: 639690204}
  m_RootOrder: 7
  m_LocalEulerAnglesHint: {x: 0, y: -90, z: 0}
--- !u!1 &2089718487
GameObject:
  m_ObjectHideFlags: 0
  m_CorrespondingSourceObject: {fileID: 0}
  m_PrefabInstance: {fileID: 0}
  m_PrefabAsset: {fileID: 0}
  serializedVersion: 6
  m_Component:
  - component: {fileID: 2089718488}
  m_Layer: 0
  m_Name: GameObject (4)
  m_TagString: Untagged
  m_Icon: {fileID: 0}
  m_NavMeshLayer: 0
  m_StaticEditorFlags: 0
  m_IsActive: 1
--- !u!4 &2089718488
Transform:
  m_ObjectHideFlags: 0
  m_CorrespondingSourceObject: {fileID: 0}
  m_PrefabInstance: {fileID: 0}
  m_PrefabAsset: {fileID: 0}
  m_GameObject: {fileID: 2089718487}
  m_LocalRotation: {x: 0, y: 0, z: 0, w: 1}
  m_LocalPosition: {x: -16.5, y: 0, z: 44.5}
  m_LocalScale: {x: 1, y: 1, z: 1}
  m_Children: []
  m_Father: {fileID: 838587086}
  m_RootOrder: 4
  m_LocalEulerAnglesHint: {x: 0, y: 0, z: 0}
--- !u!1 &2094243185
GameObject:
  m_ObjectHideFlags: 0
  m_CorrespondingSourceObject: {fileID: 0}
  m_PrefabInstance: {fileID: 0}
  m_PrefabAsset: {fileID: 0}
  serializedVersion: 6
  m_Component:
  - component: {fileID: 2094243186}
  m_Layer: 0
  m_Name: ComposedObstacle
  m_TagString: Untagged
  m_Icon: {fileID: 0}
  m_NavMeshLayer: 0
  m_StaticEditorFlags: 22
  m_IsActive: 1
--- !u!4 &2094243186
Transform:
  m_ObjectHideFlags: 0
  m_CorrespondingSourceObject: {fileID: 0}
  m_PrefabInstance: {fileID: 0}
  m_PrefabAsset: {fileID: 0}
  m_GameObject: {fileID: 2094243185}
  m_LocalRotation: {x: -0, y: -0, z: -0, w: 1}
  m_LocalPosition: {x: -18, y: 0, z: -21.5}
  m_LocalScale: {x: 1, y: 1, z: 1}
  m_Children: []
  m_Father: {fileID: 428706877}
  m_RootOrder: 0
  m_LocalEulerAnglesHint: {x: 0, y: 0, z: 0}
--- !u!1 &2101502307
GameObject:
  m_ObjectHideFlags: 0
  m_CorrespondingSourceObject: {fileID: 0}
  m_PrefabInstance: {fileID: 0}
  m_PrefabAsset: {fileID: 0}
  serializedVersion: 6
  m_Component:
  - component: {fileID: 2101502308}
  m_Layer: 0
  m_Name: ObstacleGroup (1)
  m_TagString: Untagged
  m_Icon: {fileID: 0}
  m_NavMeshLayer: 0
  m_StaticEditorFlags: 22
  m_IsActive: 1
--- !u!4 &2101502308
Transform:
  m_ObjectHideFlags: 0
  m_CorrespondingSourceObject: {fileID: 0}
  m_PrefabInstance: {fileID: 0}
  m_PrefabAsset: {fileID: 0}
  m_GameObject: {fileID: 2101502307}
  m_LocalRotation: {x: -0, y: -0, z: -0, w: 1}
  m_LocalPosition: {x: 55.5, y: 0, z: 0}
  m_LocalScale: {x: 1, y: 1, z: 1}
  m_Children:
  - {fileID: 1139635335}
  m_Father: {fileID: 2083229686}
  m_RootOrder: 1
  m_LocalEulerAnglesHint: {x: 0, y: 0, z: 0}
--- !u!1 &2102675613
GameObject:
  m_ObjectHideFlags: 0
  m_CorrespondingSourceObject: {fileID: 0}
  m_PrefabInstance: {fileID: 0}
  m_PrefabAsset: {fileID: 0}
  serializedVersion: 6
  m_Component:
  - component: {fileID: 2102675614}
  m_Layer: 0
  m_Name: ObstacleGroup (4)
  m_TagString: Untagged
  m_Icon: {fileID: 0}
  m_NavMeshLayer: 0
  m_StaticEditorFlags: 22
  m_IsActive: 1
--- !u!4 &2102675614
Transform:
  m_ObjectHideFlags: 0
  m_CorrespondingSourceObject: {fileID: 0}
  m_PrefabInstance: {fileID: 0}
  m_PrefabAsset: {fileID: 0}
  m_GameObject: {fileID: 2102675613}
  m_LocalRotation: {x: -0, y: 0.7071068, z: -0, w: -0.7071068}
  m_LocalPosition: {x: -35.5, y: 0, z: 19}
  m_LocalScale: {x: 1, y: 1, z: 1}
  m_Children: []
  m_Father: {fileID: 2083229686}
  m_RootOrder: 4
  m_LocalEulerAnglesHint: {x: 0, y: 270, z: 0}
--- !u!1 &2104312001
GameObject:
  m_ObjectHideFlags: 0
  m_CorrespondingSourceObject: {fileID: 0}
  m_PrefabInstance: {fileID: 0}
  m_PrefabAsset: {fileID: 0}
  serializedVersion: 6
  m_Component:
  - component: {fileID: 2104312002}
  - component: {fileID: 2104312005}
  - component: {fileID: 2104312004}
  - component: {fileID: 2104312003}
  m_Layer: 9
  m_Name: Obstacle (1)
  m_TagString: Untagged
  m_Icon: {fileID: 0}
  m_NavMeshLayer: 0
  m_StaticEditorFlags: 22
  m_IsActive: 1
--- !u!4 &2104312002
Transform:
  m_ObjectHideFlags: 0
  m_CorrespondingSourceObject: {fileID: 0}
  m_PrefabInstance: {fileID: 0}
  m_PrefabAsset: {fileID: 0}
  m_GameObject: {fileID: 2104312001}
  m_LocalRotation: {x: -0, y: -0, z: -0, w: 1}
  m_LocalPosition: {x: -27.5, y: 0.5, z: -30}
  m_LocalScale: {x: 2.9, y: 1, z: 4.9}
  m_Children: []
  m_Father: {fileID: 71491727}
  m_RootOrder: 1
  m_LocalEulerAnglesHint: {x: 0, y: 0, z: 0}
--- !u!65 &2104312003
BoxCollider:
  m_ObjectHideFlags: 0
  m_CorrespondingSourceObject: {fileID: 0}
  m_PrefabInstance: {fileID: 0}
  m_PrefabAsset: {fileID: 0}
  m_GameObject: {fileID: 2104312001}
  m_Material: {fileID: 0}
  m_IsTrigger: 0
  m_Enabled: 1
  serializedVersion: 2
  m_Size: {x: 1, y: 1, z: 1}
  m_Center: {x: 0, y: 0, z: 0}
--- !u!23 &2104312004
MeshRenderer:
  m_ObjectHideFlags: 0
  m_CorrespondingSourceObject: {fileID: 0}
  m_PrefabInstance: {fileID: 0}
  m_PrefabAsset: {fileID: 0}
  m_GameObject: {fileID: 2104312001}
  m_Enabled: 1
  m_CastShadows: 1
  m_ReceiveShadows: 1
  m_DynamicOccludee: 1
  m_MotionVectors: 1
  m_LightProbeUsage: 1
  m_ReflectionProbeUsage: 1
  m_RayTracingMode: 2
  m_RenderingLayerMask: 1
  m_RendererPriority: 0
  m_Materials:
  - {fileID: 2100000, guid: 31321ba15b8f8eb4c954353edc038b1d, type: 2}
  m_StaticBatchInfo:
    firstSubMesh: 0
    subMeshCount: 0
  m_StaticBatchRoot: {fileID: 0}
  m_ProbeAnchor: {fileID: 0}
  m_LightProbeVolumeOverride: {fileID: 0}
  m_ScaleInLightmap: 1
  m_ReceiveGI: 1
  m_PreserveUVs: 0
  m_IgnoreNormalsForChartDetection: 0
  m_ImportantGI: 0
  m_StitchLightmapSeams: 1
  m_SelectedEditorRenderState: 3
  m_MinimumChartSize: 4
  m_AutoUVMaxDistance: 0.5
  m_AutoUVMaxAngle: 89
  m_LightmapParameters: {fileID: 0}
  m_SortingLayerID: 0
  m_SortingLayer: 0
  m_SortingOrder: 0
--- !u!33 &2104312005
MeshFilter:
  m_ObjectHideFlags: 0
  m_CorrespondingSourceObject: {fileID: 0}
  m_PrefabInstance: {fileID: 0}
  m_PrefabAsset: {fileID: 0}
  m_GameObject: {fileID: 2104312001}
  m_Mesh: {fileID: 10202, guid: 0000000000000000e000000000000000, type: 0}<|MERGE_RESOLUTION|>--- conflicted
+++ resolved
@@ -1928,13 +1928,8 @@
   m_PrefabInstance: {fileID: 0}
   m_PrefabAsset: {fileID: 0}
   m_GameObject: {fileID: 432699019}
-<<<<<<< HEAD
-  m_LocalRotation: {x: 0.27781588, y: 0.36497167, z: -0.1150751, w: 0.8811196}
-  m_LocalPosition: {x: -42, y: 44, z: -56}
-=======
   m_LocalRotation: {x: 0.33036605, y: 0.2432104, z: -0.08852133, w: 0.9076734}
   m_LocalPosition: {x: -40.556904, y: 55.136944, z: -109.39019}
->>>>>>> f4325b8c
   m_LocalScale: {x: 1, y: 1, z: 1}
   m_Children: []
   m_Father: {fileID: 856941834}
@@ -8024,7 +8019,7 @@
   m_PrefabAsset: {fileID: 0}
   m_GameObject: {fileID: 1678672113}
   m_LocalRotation: {x: 0, y: 0, z: 0, w: 1}
-  m_LocalPosition: {x: 0, y: 0, z: -43}
+  m_LocalPosition: {x: 0, y: 0.5, z: -43}
   m_LocalScale: {x: 1, y: 1, z: 1}
   m_Children:
   - {fileID: 597178152}
@@ -8059,15 +8054,8 @@
   - {fileID: 1308819743}
   - {fileID: 574884414}
   - {fileID: 699208557}
-<<<<<<< HEAD
-  agentPrefab: {fileID: 2697000545291045787, guid: 844d248165cece34783c4a7a8ec61a9b,
-    type: 3}
-  agentsSpeed: 4
-  quantity: 200
-=======
   camPivot: {fileID: 597178152}
   camPivotEnd: {fileID: 1611071286}
->>>>>>> f4325b8c
 --- !u!1 &1679442339
 GameObject:
   m_ObjectHideFlags: 0
